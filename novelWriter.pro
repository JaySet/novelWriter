--- conflicted
+++ resolved
@@ -1,10 +1,5 @@
 SOURCES += \
-<<<<<<< HEAD
-    i18n/dummy_qtbase.py \
-=======
     i18n/qtbase.py \
-    nw/core/document.py \
->>>>>>> eb622531
     nw/core/project.py \
     nw/core/tokenizer.py \
     nw/dialogs/about.py \
