# novelWriter Changelog

<<<<<<< HEAD
## Version 1.6.5 [2022-10-13]

### Release Notes

This is a bugfix release that fixes a a few minor issues. The idle time for new projects would be
artificially inflated as the clock was not reset when the project was first created. This only
affects the first entry in the writing statistics. A scaling issue for the Preferences dialog has
also been fixed. It only affected screens with UI scaling enabled. Lastly, typing `Shift+Enter` in
the text editor now creates a regular line break instead of a special line separator. The line
separator serves no purpose in plain text, and was producing inconsistencies in how text is
processed and displayed.

### Detailed Changelog

**Bugfixes**

* Fixed a bug where the idle time was not properly zeroed when a new project was generated after
  the wizard was closed. The idle time would be calculated from the time the previous project
  closed, thus inflating the value. Issue #1149. PR #1159.
* Fixes an issue where the window size of the Preferences dialog would have the GUI scaling factor
  applied twice when the dialog was closed, resulting in the dialog growing in size each time it is
  opened. Issue #989. PR #1159.

**Other Changes**

* The text editor no longer creates a Unicode line separator (U+2028) when the user presses
  `Shift+Enter`. The line separator serves no purpose in a plain text editor, and the code in
  general treats them as regular line break. This caused the line separator to display differently
  before and after saving. The line separator character is now automatically replaced by a
  paragraph separator. Issue #1150. PR #1159.
=======
## Version 1.7 Beta 1 [2022-05-17]

**Note:** The 1.7 release was renamed to 2.0 on 2022-10-06. See #1144.

### Release Notes

This is a beta release of the next release version, and is intended for testing purposes. Please be
careful when using this version on live writing projects, and make sure you take frequent backups.

Please check the changelog for an overview of changes. The full release notes will be added to the
final release.

### Detailed Changelog

**Features**

* A simple tool to add Lorem Ipsum placeholder text has been added to the Insert menu. PR #1028.
* Status and Importance flags can now be reorganised in Project Settings. Issue #1035. PR #1040.
* It is now possible to create multiple Root Folders of the same kind. This makes it possible to
  add multiple Novel root folders in a project, for instance. Issue #967. PR #1031.
* All documents can now be dragged and dropped anywhere in the project tree. The document layout
  may be converted in the process. PR #1031.
* Documents in the project tree can now have other documents as child documents. Issue #1002.
  PR #1047.
* Folders in the project tree that are not empty, can now be moved to trash. PR #1048.
* Empty folders are deleted on request, and not moved to trash. Issue #1052. PR #1055.

**User Interface**

* The tabs under the project tree and to the right of the main window have been replaced with a
  toolbar on the left hand side. The toolbar has a set of buttons to change view between Project,
  Novel and Outline. The three buttons that were available under the project tree have been moved
  to the bottom of the new toolbar. Issue #1056. PR #1057.
* When a document changes from a project document to a note, and back again, the Status flag
  setting is preserved. Previously, the Importance setting would overwrite it during the
  conversion. PR #1030.
* Item labels, Status labels, and other labels on the GUI are now run through a "simplify" function
  before being accepted. This functions strips out all whitespaces and consecutive whitespaces and
  replace them with single plain whitespaces. This is a safer format to store in XML, and also
  makes sure there aren't invisible characters floating around in the labels. PR #1038.
* Due to the changes to how drag and drop works, there are no longer any restrictions on folders
  and documents. Only root folders remain restricted in terms of moving. Root folders can only be
  reordered with the Move Up and Move Down commands. PR #1047.
* The label for the highlighting of redundant spaces in the Preferences dialog has been updated to
  better reflect what it does. Issue #1043. PR #1046.
* The New Project Wizard will now try to check if the path selected for the new project can
  actually be used before letting the user proceed to the next page. Issue #1058. PR #1062.

**Internationalisation**

* Dutch translations have been added by Martijn van der Kleijn (@mvdkleijn). PR #1027.

**Functionality**

* Documents that are missing in the project index when a project is opened are automatically
  re-indexed. This also handles cases where the cached index is missing. PR #1039.

**Installation and Packaging**

* Python 3.6 is no longer supported. PR #1004.
* Ubuntu 18.04 packages will no longer be released, due to dropping Python 3.6. Issue #1005.
  PR #1014.

**Project File Format**

* The item nodes in the content section of the main project XML file have been compacted. It now
  consists of a main item node and meta and a name node. All settings have been made attributes of
  one of these three nodes, except the item label which is the text value of the name node. The
  file format version has been bumped to 1.4. Issue #995. PR #993.
* Both Importance and Status flag values are now saved to the project file. This means if a
  document changes layout, the value is no longer lost. PR #1030.

**Code Improvements**

* The linting settings have been updated to select between mutually exclusive options in
  pycodestyle. PR #1014.
* The Tokenizer class has been converted to an abstract base class. PR #1026.
* The class handling Status and Importance flags has been completely rewritten. The flags are now
  handled using a unique random key as reference rather than relying on the text of the label
  itself. This makes it a lot easier to rename them as there is no need to update project items.
  PR #1034.
* Many of the decisions regarding where items are allowed to belong has been delegated to the
  NWItem class that holds the item. Some is also handled by the NWTree class that holds the project
  tree. A new maintenance function in the NWTree class will also ensure that the meta data of an
  item is correct and up to date. This is especially important after an item has been moved, but is
  also checked when items are initially loaded. PRs #1031 and #1054.
* Item handles are now generated using the standard library random number generator. The new
  handles have the same format as the old algorithm, so they are compatible. PR #1044.
>>>>>>> 7403736a

----

## Version 1.6.4 [2022-09-29]

### Release Notes

This is a bugfix release that fixes a critical bug in the insert non-breaking spaces feature. It
basically no longer worked in the 1.6.3 release. This release also fixes a minor issue where the
text cursor sometimes disappears when reaching the right-hand edge of the text editor window.

### Detailed Changelog

**Bugfixes**

* Fixed a bug in the auto-replace feature of the editor that caused a crash when using the insert
non-breaking spaces feature was used. Issue #1118. PR #1120.
* Back ported a bugfix from 1.7 RC1 that resolves an issue with the text cursor sometimes
disappearing at the right-hand edge of the text editor. Issues #1112 and #1119. PR #1120.

----

## Version 1.6.3 [2022-08-18]

### Release Notes

This is a bugfix release that fixes a rare problem causing novelWriter to crash if the spell
checker language setting was configured to an empty value.

A few other minor issues have also been fixed: The project language setting is now properly
exported to ODT documents. Spaces are no longer inserted automatically in front of colons in
certain meta data settings when the feature is enabled (it is primarily used for French). Lastly,
the slider splitting the editor and viewer panels can no longer be dragged until the viewer
disappears. It was not necessarily obvious how the viewer panel could be restored in such cases.

### Detailed Changelog

**Bugfixes**

* Fixed an issue where the project language setting was not exported when building Open Document
  files. Issue #1073. PR #1087.
* Fixed an issue where the splitter in the main window could be dragged until it hid the document
  viewer panel. This is no longer possible. Issue #1085. PR #1087.
* Fixed an issue where an empty spell check language setting would crash novelWriter. Issue #1096.
  PR #1098.
* Added a checker that blocks the automatic insertion of spaces in front of special characters in
  the cases where the character is a colon in either a meta tag, or as part of the synopsis
  keyword. This feature is used for certain languages like French and Spanish. Issue #1090.
  PR #1099.

----

## Version 1.6.2 [2022-03-20]

### Release Notes

This is a bugfix release that fixes a couple of minor issues. Projects containing one or more empty
documents would trigger a rebuild of the index each time the project was opened. This has now been
fixed. Another fix resolves an error message being written to the console logging output when a new
document was created. Both errors were harmless.

### Detailed Changelog

**Bugfixes**

* Fixed an issue where projects containing empty documents would trigger an index rebuild on open,
  but the empty document would be skipped due to a check that skips empty documents. As a
  consequence, the index would be rebuilt each time the project was opened. Empty documents are now
  added to the index, resolving this issue. Issue #1020. PR #1022.
* Fixed an issue where the shasum calculation would be performed when a new document was created,
  which would fail as the file did not yet exist. The error was handled, but an error message was
  printed to the console log. The shasum is now no longer called if the file doesn't already exist.
  Issue #1021. PR #1023.

----

## Version 1.6.1 [2022-03-16]

### Release Notes

This is a bugfix and patch release that fixes two recursion/loop issues. One would potentially
cause a crash if the window was resized rapidly, and one would cause a hang with certain search
parameters in the editor's search box. The Latin American Spanish translation has also been
updated.

### Detailed Changelog

**Installation**

* When using the new installer on Windows, the project file mime type icon path would not be
  correctly configured in registry. The correct path is now used. PR #1006.

**Internationalisation**

* The Latin American Spanish translation has been updated with two missing translation strings.
  PR #1017.

**Bugfixes**

* Fix a bug where rapidly resizing the main window could trigger the recursion detector in Python
  if done on a slower system. The actual issue may be a race condition or similar, and the change
  made at least makes it harder to trigger. PR #1007.
* With some document searches, it was possible to trigger an infinite loop in the function that
  counts results. It seems to be caused by the QTextEdit widget's find function returning a
  successful result status, but no actual result selection. The fix will now write a warning to the
  log and exit in such cases. The number of results is also now capped at 1000. Issue #1015.
  PR #1016.

----

## Version 1.6 [2022-02-20]

### Release Notes

This release does not introduce any major new features, but is instead a collection of minor
improvements and tweaks based on user requests. There are also a number of changes under the hood
to improve the structure and performance of novelWriter.

Some key improvements to the user interface are:

* The max text width setting in Preferences now also applies to the document viewer, and the
  setting itself on the Preference dialog has been simplified a bit.
* When text is selected in the document editor, the number of words selected is displayed in the
  editor's footer area.
* The search tool in the document editor now shows the number of results in the document.
* The Enter and Ctrl+O keyboard shortcuts should now work the same way in all tree views.
* It is now possible to set a blank section title format on the Build Novel Project tool and get
  empty paragraphs in the output. Previously, a blank format would just remove the section break
  entirely. This change allows the user to define hard and soft scene breaks using level three and
  four headings. The scene and section titles can be hidden completely with two new switches added
  to the user interface.

Other feature changes include:

* The project index is now automatically rebuilt in the event it is empty or incomplete when the
  project is opened.
* The user can now add their own syntax and GUI theme files in the app folder in their user area on
  the host operating system. Where the custom files must be added is described in the
  documentation.
* A Windows installer is yet again provided for novelWriter. If you have novelWriter installed
  using another method, make sure you uninstall it properly first as the two methods are not
  compatible.
* Release versions for Ubuntu 21.04 have been dropped, and added for the upcoming Ubuntu 22.04.
* Most translations have been updated. A Dutch translation is in the works.

In addition to these changes, the documentation has been completely restructured and a new theme
added. The theme has a light and a dark mode.

_These Release Notes also include the changes from 1.6 Beta 1 and RC 1._

### Detailed Changelog

**User Interface**

* The default OS font is not always suitable for editing documents. The default editor font is now
  Arial on Windows and Courier on macOS; if those fonts are available on the platform. Issue #988.
  PR #990.
* Added some some random error messages from Discworld to the error dialog shown when novelWriter
  crashes. They are visible on the dialog title bar if the title bar is visible on the platform.
  This is just a fun addition made to note the #1000 addition to novelWriter. PR #1000.

**Installation**

* Dropped the Ubuntu 21.04 release as it is now deprecated, and added a release package for the
  upcoming Ubuntu 22.04. PR #987.

**Internationalisation**

* The French, Norwegian and Portuguese (Brazil) translations have been updated. #992.

**Documentation**

* Some minor improvements have been made to the Introduction section of the documentations.
  PR #991.

----

## Version 1.6 RC 1 [2022-02-06]

### Release Notes

This is a release candidate for the next release version, and is intended for testing purposes.
Please be careful when using this version on live writing projects, and make sure you take frequent
backups.

Please check the changelog for an overview of changes. The full release notes will be added to the
final release.

### Detailed Changelog

**Features**

* Added switches to hide scene and section breaks on the Build Novel Project tool. This means the
  section format can now be used like the scene format in that it is possible to leave them blank
  to insert an empty paragraph into the manuscript. Issue #972. PR #974.
* The project index is now automatically rebuilt if any of the project files are missing in it when
  the project is opened. This also solves the issue of an empty index being silently ignored.
  Issue #957. PR #975.

**User Interface**

* Remove the descriptive labels for all menu entries that were displayed on the status bar. They
  generally just restated what the menu item label already said, so they weren't very helpful.
  Removing them, as well as removing or joining a number of other labels and tooltips, reduced the
  amount of words needing translating for i18n by about 25%. PR #969.

**Installation**

* A Windows setup installer build option has been added again to the main setup script. It builds
  a setup.exe file with Python and dependencies embedded, based on the minimal zip file of the
  source for Windows. PRs #981 and #983.

**Bugfixes**

* Fix an issue on Windows where a crash would occur if project and backup paths were on separate
  drives. Issue #954. PR #955.
* Fix a JSON error in the Chinese project file translations. PR #963.
* Make sure the document save call doesn't crash when renaming the temp file to the permanent file
  name. This caused a crash on a mapped Google Drive. Google Drive on Linux is not supported, but
  trying to use it still shouldn't cause a crash. Issue #960. PRs #961 and #976.

**Internationalisation**

* Move the whole i18n effort onto Crowdin. This required a few changes to the way i18n files are
  generated and named. PRs #964, #965, #968, and #970.

**Documentation**

* Remove outdated reference to `pylupdate5` as a dependency for i18n. The needed code is now
  included with the i18n framework in the source. PR #963.
* Add a note in the documentation that if the Launchpad PPA is used on Debian, the end point for
  Ubuntu 20.04 must be used. This is due to a change in the compression algorithm used in later
  releases. Issue #956. PR #976.
* Add a new theme for the documentation, and restructure it with better introduction and overview
  sections. PR #978.
* Add information on how to customise novelWriter to the documentation. Issue #892. PR #984.

----

## Version 1.6 Beta 1 [2022-01-04]

### Release Notes

This is a beta release of the next release version, and is intended for testing purposes. Please be
careful when using this version on live writing projects, and make sure you take frequent backups.

Please check the changelog for an overview of changes. The full release notes will be added to the
final release.

### Detailed Changelog

**Features**

* When text is selected in the editor, the word counter in the editor's footer bar shows the number
  of selected words instead of the total document word count. Feature Request #896. PR #899.
* The way page breaks are automatically and manually added has been improved: The Title format no
  longer has an automatic page break, Partition and Chapter formats now always have a page break,
  Scene and Section headers can now have page breaks added manually, and empty scene header format
  will now result in a larger gap between scenes. Feature Request #912. PR #916.
* The Enter, Return and Ctrl+O keyboard shortcuts now open the selected document or item on the
  tree that has focus. That is, on the Project Tree, Novel Tree, or in the Outline Tab. Previously,
  these key strokes only affected the Project Tree. Feature Request #913. PR #945.
* The search tool in the document editor now shows the number of search results when the search
  button is clicked. When the replace tool is used, this number changes if the search result does.
  Feature Request #645. PRs #946 and #947.

**Other Changes**

* The icon themes have been merged and reduced to two complete themes, and the Preferences switch
  for additional dark icons has been removed. The user either selects the Typicons Dark or Light
  theme. No need to match further settings. PR #893.
* Custom GUI themes and syntax themes can now be loaded from the user's data path. The actual
  storage path is determined by the OS. Part of Feature Request #892. PR #893.
* A number of text messages and labels on the GUI have been improved. Issue #923. PR #926.
* The switch in Preferences to disable fixed width text in the editor has been removed. Instead,
  the user just sets the fixed with setting to 0 to disable it. The settings is now also applied to
  the document viewer as well. Issue #924. PR #943.
* The Open Document export file produced from the build tool is now more LibreOffice and OpenOffice
  friendly by using the same default styles as these editors do. Issue #948. PR #949.
* When a document is saved from the document editor, the disk on file is checked for external
  changes before it is overwritten. Such changes can arise from editing the file from another tool
  at the same time, from file sync issues, or even from file system issues. If an inconsistency is
  discovered, the user is asked to confirm the overwrite. Issue #878. PR #890.

**Internationalisation**

* A couple of missing translations, and typos, have been fixed. PRs #921 and #926.
* Latin American Spanish translation has been added by Tommy Marplatt (@tmarplatt). PR #927.

**Bugfixes**

* Fixed an issue where greater or lesser than symbols used in text paragraphs which also has
  formatting tags would cause the formatting tags to be shifted in HTML output. Issue #929. PR 928.
  This fix was backported to 1.5 as patch 1.5.2. A secondary bug was reported in Issue #950, fixed
  in PR #951, and backported to 1.5. as patch 1.5.4.

**Documentation**

* Documentation has been updated to reflect changes and new features. PRs #903, and #916.
* The Readme file for internationalisation has been updated and improved. Contributed by Tommy
  Marplatt (@tmarplatt) PR #917.

**Installation and Packaging**

* The Cantarell font is no longer included in the source and releases. PR #893.
* The way icons are loaded is now simpler and there is no longer a bunch of fallback options. The
  icon sets have been reduced to just two complete folders of coloured Typicons: one for dark and
  one for light backgrounds. PR #893.
* Fixed a couple of issues in the Windows setup scripts where the user never saw the error message
  reporting on missing Python as the window would close before the user would be able to read the
  error. PR #903.

**Code Improvements**

* Cleaned up log output, formatting, docstrings, and various other code structure and debug related
  parts of the source. PRs #904, #926, #930, and #947.
* Optimised various code snippets, either for performance or readability. The code now makes more
  use of Python list comprehension and built-in functions for iterables. PRs #904, and #926.
* Tightened up many of the internal classes, making attributes private, and add setter and getter
  functions where that makes sense. PRs #904, #931, and #937.
* The tools for adding and updating translation files have been improved. The Qt-specific `.pro`
  file has been dropped, and instead the setup tool will scan the entire source tree each time
  language files are updated. TS files can also be specified to the command, or if none are
  specified, all files are updated. PR #915.
* The language file update command in the setup tool now uses the pylupdate6 tool from PyQt6, which
  has been included directly in the `i18n` folder. This tool uses the newer TS file format, which
  the standard PyQt5 tool does not. Related to #911. PR #920.

----

## Version 1.5.5 [2022-01-05]

### Release Notes

This is a bugfix release that fixes an issues with the backup tool crashing the app if the project
path and backup path are on different drive locations. This issue only affects Windows.

### Detailed Changelog

**Bugfixes**

* Fixed a bug with using the commonpath command in Python which will raise an error if the two
  paths don't have a common root. This is particularly an issue on Windows where the paths can be
  on different drives. The command was used in the project backup function, and has now been
  replaced by a safer check. Issue #954.

----

## Version 1.5.4 [2022-01-04]

### Release Notes

This is a bugfix release that fixes an issues with rendering HTML from a document, either in the
viewer or the build tool, when there is a greater or lesser than symbol in a text block that isn't
a plain text paragraph, like for instance a comment or a heading. Any such document would fail to
render.

### Detailed Changelog

**Bugfixes**

* Fixed a bug where a greater or lesser than symbol would crash the html converter loop if the text
  block did not have a format with a 'NoneType is not iterable' error. Most blocks that are not
  plain text have the format set to 'None'. Issue #950, PR #951.

----

## Version 1.5.3 [2021-12-31]

### Release Notes

This is a bugfix release that fixes two cosmetic issues. The first fix resolves and issue with the
emphasis of partition or chapter items in the project tree not changing when the item is changed to
a scene item. The second fix changes how the Create Root Folder submenu works. Instead of disabling
the menu entries that are no longer available, they are instead removed. Disabled menu entries are
not displayed correctly in all colour themes.

### Detailed Changelog

**Bugfixes**

* The syntax themes lack a proper colouring for disabled menu entries. The only place menu entries
  are disabled is in the Create Root Folder menu, so the simplest solution was to just replace the
  enable/disable logic with switching on and off visibility like other menus in novelWriter do.
  Issue #918.
* The if-condition that determined whether an item in the Project Tree were to receive a bold and
  underline formatting for its label lacked the logic to disable these when the item should not
  receive it any longer. I.e., when a chapter was converted to a scene, the emphasis remained.
  Issue #935.

----

## Version 1.5.2 [2021-12-12]

### Release Notes

This is a bugfix release that fixes two issues. The first is an issue with an error in the HTML
output if a paragraph has alignment or indentation tags while at the same time containing
emphasised text. The second is an issue where the application cannot load a project with spell
checking enabled if there is something wrong with the spell check package.

### Detailed Changelog

**Bugfixes**

* When the HTML converter replaced grater than or smaller than symbols with the corresponding HTML
  entities. the poisition of the formatting tags following in the text would be shifted, but the
  positions were not updated. This is now solved by updating these positions when such a symbol is
  encountered. This issue has been backported from 1.6 development. Issue #929.
* If the pyenchant package is installed, but the underlying enchant library is broken in one way or
  another, the pyenchant package will error, causing novelWriter to crash. All calls to the
  pyenchant package has now been wrapped in try/except blocks to prevent this. Issue #933.

----

## Version 1.5.1 [2021-10-23]

### Release Notes

This is a bugfix release that fixes two issues. One related to the Project Details dialog missing
its translated labels for non-English languages, and a fix concerning switching focus to the
project tree when the Novel tab is visible. If the Novel tab is selected, the focus shift now
correctly gives focus to the Novel tree.

### Detailed Changelog

**Bugfixes**

* The Project Details dialog source file was previously in the wrong source code folder, and was
  moved to the correct location in the previous release. However, the translation framework still
  pointed to the old location. The reference has been fixed and the missing translation strings
  restored.
* Pressing the `Alt+1` key to switch focus to the Project Tree while the Novel Tree was in focus
  would still give focus to the Project Tree, which would be invisible. The focus is now correctly
  given to the Novel Tree when the tab is visible. Issue #913.

----

## Version 1.5 [2021-09-19]

### Release Notes

This release reduces the number of document layouts from eight to two. The full list of changes is
described in the "Novel Document Layouts" section below.

Due to this change, the main project file for your projects will need to be updated when you first
open them in novelWriter 1.5. This is done automatically. The index is updated as well. When this
conversion is done, you can no longer open the project in an older version of novelWriter.

You may also have to make a handful of changes in your novel documents as novelWriter will not make
any automated changes to your actual text. However, the changes are minimal and in any case only
affects the way your manuscript looks like when exported via the Build Novel Project tool. These
details are also described below.

From this release on, Debian packages will be provided for Mint, Ubuntu and Debian users. A new
[PPA](https://launchpad.net/~vkbo/+archive/ubuntu/novelwriter) has also been created. This allows
users to install and update novelWriter automatically on these Linux distros.

#### Novel Document Layouts

The main change in this release is the significant simplification of document layouts. Previously,
there were seven different layouts available for novel documents, in addition to the one layout for
project notes. The original intention of these layouts were partially to define some default
formatting behaviour when exporting your project, and partially as a way to indicate whether a
specific document was a partition, chapter or scene.

With this release, all the seven layouts for novel documents have been merged into a single layout
called simply "Novel Document". The other layout, "Project Note", remains unchanged. The
functionality provided by the various novel layouts have been implemented in other ways, and a few
new formatting codes have been added to accommodate the formatting functionality lost with the
removal of the layouts. They are all available in the Format and Insert menus.

The changes you need to make to your project should be limited to altering a handful of titles and
maybe insert a page break code here and there. The only title formats you need to update are those
for the main novel title and for your unnumbered chapters, if you have any.

Novel titles need to be altered from `# Novel Title` to `#! Novel Title` and unnumbered chapters
from `## Chapter Name` or `## *Chapter Name` to `##! Chapter Name`. That is all. For inserting page
breaks, you can add a single line with the command `[NEW PAGE]` where you want the break to be
inserted. As before, page breaks are automatically inserted in front of all partition and chapter
titles.

You will find these changes described in more detail in the documentation in the
"[Format 1.3 Changes](https://novelwriter.readthedocs.io/en/latest/usage_projectformat.html#a-prjfmt-1-3)"
section.

#### GUI Changes

Due to the above changes, the GUI has been altered a bit. The main changes are in the project tree.
These changes are also reflected in the details panel below the project tree, and to a lesser
extent in the Outline tab.

The layouts were previously a way to indicate the purpose of a specific novel document, like
whether it was a chapter or scene. With these layouts gone, the distinction is instead indicated by
other visual means.

The project index will now record the level of the first header of your document, and select a
different icon for documents with a partition, chapter or scene header. These are colour coded as
green, red, and blue respectively. The project notes have also received a new icon, with a yellow
colour code. Due to this change, the grey icon themes have been removed.

In addition, novel documents with a partition or chapter header will have the document label viewed
as bold and underlined. This feature can be disabled in Preferences if you want a cleaner look in
the project tree.

#### Other Changes

Several improvements have been made to the project index, which means the index will be
automatically rebuilt when you open a project for the first time in the new version. You will get a
notification about this.

The ODT export tool has also been improved. The code that writes out text paragraphs has been
rewritten and now conforms more closely to the Open Document standard. Most of these improvements
will not be noticeable to you as a user, but you may notice that the exported document will now
allow multiple consecutive spaces. Previously, two spaces, or more, would be concatenated into a
single space in the exported document.

The internal spell check tool has been removed. If you want spell checking, you must install the
Spell Enchant tool. The internal spell checker was only ever added because the Python package for
Spell Enchant was not available on 64-bit Windows. This was corrected over a year ago. The main
issue with the internal spell checker was that it only included English, and the large dictionary
files had to be shipped with novelWriter.

Finally, a PDF version of the documentation should now be shipped with your install package. If it
is available, a "User Manual (PDF)" option should be visible in the Help menu. This should give you
access to the documentation also when you don't have an active internet connection.

_These Release Notes also include the changes from 1.5 Beta 1, Beta 2, and RC 1._

### Detailed Changelog

**Installation and Packaging**

* Most packages built by the setup script have a sha256sum file generated alongside it. PR #886.
* Snapshot packages version numbers have been fixed so they work properly with the PPA. PR #887.

**Internationalisation**

* The French translation has been updated by @jyhelle. PR #901.

**Code Improvements**

* Removed some redundant and leftover code in the project class associated with dialog boxes during
  conversion and checking of project file formats. PR #889.

----

## Version 1.5 RC 1 [2021-09-10]

### Release Notes

This is a release candidate of the next release version, and is intended for testing purposes.
Please be careful when using this version on live writing projects, and make sure you take frequent
backups.

### Detailed Changelog

**Bugfixes**

* Fixed a bug where the setting for how often the word counter is run was not saved between
  sessions. PR #882.
* Fix an issue where the information on the Project Details dialog would not be updated if the Qt
  library had cached the dialog since last time it was opened. Issue #842. PR #883.

**Features**

* The internal spell checker has been removed. It was only ever added for use on Windows as the
  PyEnchant tool was no longer maintained and not available for 64-bit Windows. This is no longer
  the case. Having two alternative spell checkers complicated the code a great deal, and the
  internal spell checker also required full word lists to be distributed with novelWriter. PR #875.
* Added a setting in Preferences to change how the word count on the status bar is calculated. The
  new setting allows the project notes to be filetred out, leaving only the word count for novel
  files. Feature request #857. PR #882.

**Installation and Packaging**

* The command line command for starting novelWriter after running the standard setup has been made
  lower case. PR #873.
* A PDF version of the documentation can now be built from the main setup script and is by default
  distributed with the install packages. The PDF manual can be opened from the Help menu. This is
  a more accessible solution to looking up the documentation without an internet connection. The
  old method depended on the Qt Assistant being installed. PRs #873 and #879.
* The setup script can now build standard `.deb` packages for Debian and Ubuntu. Issue #866. PRs
  #876 and #879.
* The icons for novelWriter have been updated and rearranged, and the installation of these
  simplified a bit. PR #879.
* The setup script can now build packages for deployment on the Ubuntu PPA (Launchpad). PR #880.

**Internationalisation**

* The US English and Nowregian translation files have been updated. PR #884.

**Documentation**

* The documentation on how to setup and install novelWriter has been updated. PRs #880 and #881.

----

## Version 1.5 Beta 2 [2021-08-26]

### Release Notes

This is a beta release of the next release version, and is intended for testing purposes. Please be
careful when using this version on live writing projects, and make sure you take frequent backups.

### Detailed Changelog

**Features**

* A new dialog has been added to the Help menu for checking for new updates. It will only check for
  full releases, not pre-releases. The updates are not installed automatically, but a link to the
  website is provided. PR #863.

**Other Changes**

* The grey Typicons themes have been removed. The Typicons colour themes have also been renamed.
  The user configuration will update the theme setting to replace the grey icon theme for dark or
  light background automatically. PR #869.

**Internationalisation**

* The US English and Nowregian translation files have been updated. PR #870.

**Documentation**

* The Windows Setup section of the documentation has been updated and simplified. PR #865.

**Code Improvements**

* The novelWriter main package folder has been renamed from `nw` to `novelwriter`. This will make
  it easier to create packages for novelWriter at a later stage. Especially packages which will
  require adding the main source files to the Python install location. PR #868.

----

## Version 1.5 Beta 1 [2021-08-22]

### Release Notes

This is a beta release of the next release version, and is intended for testing purposes. Please be
careful when using this version on live writing projects, and make sure you take frequent backups.

### Detailed Changelog

**Bugfixes**

* Fix an inconsistency on the minimum required version of Qt and PyQt between the config files and
  the code. PR #846.
* Ensure that an item's status setting is parsed after its class when parsing the main project
  XML. This is just a precaution as the XML writing function always writes the class setting first.
  PR #852.
* On Windows, the Python icon is shown on the task bar when novelWriter is run directly from code.
  This has now been fixed by setting a unique application ID. Issue #860. PR #861.

**Open Document Exports**

* The ODT file writer class has been improved, and the code that writes out paragraphs and header
  section to the XML has been completely rewritten. The new algorithm is more robust and follows
  the open document standard more closely. It still diverts from the standard in a few cases, but
  these are the same points where Open Office and Libre Office diverts. Issue #783. PR #843.
* The previous exporter class would sometimes insert additional line breaks in the generated XML
  for paragraphs. This does not break with the open document standard, but it was unintentional and
  trivial to fix. PR #843.
* Some final clean-up was included in PR #859.

**Novel Layouts**

* All novel layouts, that is "TITLE", "PAGE", "BOOK", "PARTITION", "UNNUMBERED", "CHAPTER" and
  "SCENE" have been merged into a single layout "DOCUMENT". The "NOTE" layout remains unchanged.
  The special formatting of level one header on the title page and chapter headers for unnumbered
  chapters is now handled by a modified header formatting code. Issue #835. PR #837.
* A formatting code for manually inserting page breaks in the text has been added. In the process,
  similar codes were added to insert vertical spaces in the text. Issue #835. PRs #837 and #848.
* Dropping the layouts also triggered several changes to how project items are now displayed. The
  difference between document types is now indicated with a combination of icons and item label
  emphasis. The last column in the project tree also now only shows the item status or importance,
  not item class and layout. The Item Details panel below the tree has also been updated to show
  a usage description instead of layout as the last entry. Issue #835. PRs #847, #849 and #852.

**Other Features**

* A warning will pop up when you launch an alpha version of novelWriter. Since the main branch is
  now also the development branch, people may run novelWriter directly from source without checking
  out a release version. Alpha versions are not considered stable. PR #844.
* Two new settings have been added to Preferences. One to control how much information is shown in
  the last column of the project tree, and one to control whether emphasis is used to indicate
  which novel documents contain a level one or two header. PRs #847 and #852.
* The label on the first column of the project and novel trees have been renamed to "Project Tree"
  and "Novel Outline", respectively. PR #852.
* The Help > User Manual (Online) menu entry sends you to the online documentation, and the local
  documentation is handled by Help > User Manual (PDF), replacing the old Qt Assistant
  implementation. PRs #856, #859 and #862.

**Documentation**

* The documentation has been updated and extended to cover the new layout behaviour and to provide
  information and instruction on how to update the project with the new formats. PRs #850, #851 and
  #855.
* The technical section of the documentation has been updated, and information on how to run tests
  has been added. PR #859.

**Code Improvements**

* The loading and saving of user preferences in the config class has been improved a bit and the
  code modernised to the current recommended practice for the ConfigParser module. PR #826.
* The index class has been improved. Some data fields that were not being used have been dropped.
  In addition, a new function has been added that provides a custom indentation scheme for JSON
  files. The default indentation inserts far too many line breaks. The new function only indents up
  to a certain level. Indenting the JSON files is useful for people who use version control
  software on their projects. The limited indentation scheme reduces the number of diff lines as
  well as reduces the overall file size. PR #840.

----

## Version 1.4.2 [2021-08-30]

### Release Notes

This is a patch release fixing an issue with the auto-replace feature for single and double quotes.
The issue appears when using the new indent and text alignment codes followed by a quote symbol,
and quotes following a tab or non-breaking space.

**Bugfixes**

* Any single or double straight quote following a whitespace other than a regular space, or a left
  indent or right align set of angle bracket codes without a space following them, would be
  erroneously replaced by a closing quote instead of an opening quote. Issue #874.

----

## Version 1.4.1 [2021-07-27]

### Release Notes

This release fixes a couple of minor issue with some of the dialog boxes. The fix was accidentally
left out of release 1.4.

### Detailed Changelog

**Bugfixes**

* The way margins are determined in the paged dialogs used many places, including Preferences, has
  been improved. These margins would sometimes be set to zero when they shouldn't. PR #834.
* Dialogs that are non-modal are no longer duplicated when opened multiple times. Instead, the
  existing dialog is moved to the front. PR #834.

----

## Version 1.4 [2021-07-27]

### Release Notes

This release contains some new features and a lot of code refactoring. Among the main new features
is paragraph alignment and indentation. Regular line breaks within paragraphs are now also
supported. The changes are described in more detail below.

#### Internationalisation

Translation files have been added for Simplified Chinese by Qianzhi Long.

#### Line Breaks

The way line breaks inside paragraphs work has been changed. A single line break is now treated as
a proper line break and will show up in the document viewer and exported documents. A single line
break does not start a new paragraph, but forces a break inside the paragraph like a Shift + Enter
does in most rich text editors. Two line breaks is still needed to start a new paragraph.

The old syntax of adding two spaces at the end of a line to force a line break within a paragraph
will still work as before, so there is no need to change your existing text if you've used this
feature. However, there is a new highlighting feature that will show you where in the text you have
redundant spaces. If you are used to having double spaces between sentences, you may want to switch
off this highlighting feature in Preferences as it will also detect those.

A helper function has been added to the Format menu that can look through a paragraph and remove
line breaks in case you've been using line breaks inside your existing text under the assumption
that the exporter and viewer will ignore them.

I hope this change will not be too inconvenient. I believe the new behaviour will make more sense
for most people. Especially considering some of the feedback I've gotten on how line breaks work.
The original implementation was following the Markdown standard, but since novelWriter is not a
proper Markdown editor and instead just borrows from Markdown, this behaviour always seemed a bit
unnecessary.

#### Text Alignment and Indentation

The default text alignment is left or justified based on your preferences. For documents with the
layout set to Title Page or Partitions, the default is centred. However, sometimes you may want to
override this default. A new set of codes have therefore been added to allow specifying alignment
as well as additional text margins on individual paragraphs.

The logic of the syntax is as follows:

A single angle bracket will push the text away from the edge it points away from. Therefore, a
single `>` before the paragraph, or a single `<` after the paragraph, will add indentation on the
respective side. It's perfectly valid to do this on both sides at the same time.

A double set of angle brackets will push the text all the way towards the opposite side. Therefore,
a double set of `>>` before the paragraph will indicate right alignment, and a double set of `<<`
after the paragraph will force left alignment. Also here both can be used at the same time, which
results in the paragraph being centred.

Format menu entries and keyboard shortcuts have been added so that you don't have to memorise these
codes.

_These Release Notes also include the changes from 1.4 Beta 1 and RC 1._

### Detailed Changelog

**Internationalisation**

* US English and Norwegian translations have been updated by @vkbo. PR #825.
* French translations have been updated by @jyhelle. PR #829.

----

## Version 1.4 RC 1 [2021-07-12]

### Release Notes

This is a preview release of novelWriter 1.4. It contains some new features and a lot of code
refactoring. This release is a testing release, and may contain bugs. Please be careful when using
this version to work on your projects.

### Detailed Changelog

**Internationalisation**

* Translation files have been added for Simplified Chinese. The translation has been provided by
  Qianzhi Long (@longqzh). PR #817.

**Code Improvements**

* Improve PEP8 compliance for the source code. PRs #816 and #820.
* The way messages are written to the logging tool has been improved. PR #818.
* Some improvements to parsing and encoding of HTML has been added. PR #821.
* Test coverage of the document editor has been improved. PR #787.

----

## Version 1.4 Beta 1 [2021-06-13]

### Release Notes

This is a preview release of novelWriter 1.4. It contains some new features and a lot of code
refactoring. This release is a testing release, and may contain bugs. Please be careful when using
this version to work on your projects.

### Detailed Changelog

**Bugfixes**

* A number of calls for the pop-up alert box were missing translation wrappers. That means they
  could not be translated into other languages. The alerts have been fixed, but the PR does not add
  the missing translations. PR #806.
* A duplicate error message from the index class has been removed. PR #758.

**Features**

* Single line breaks are now treated as proper line breaks within paragraphs. Paragraphs are still
  separated by two line breaks like before. This means that it is no longer necessary to leave two
  spaces at the end of the line to force a line break. This is a rather obscure and little known
  feature taken from Markdown, and it isn't very intuitive. Issue #785. PR #786.
* It is now possible to specify text alignment and additional indentation on individual paragraphs
  in the text. Both features use a similar syntax that I hope is fairly intuitive. Menu entries and
  keyboard shortcuts have also been added to make it easier to use these features. Issues #595 and
  #803. PR #804.

**Code Improvements**

* Class initialisation has been made consistent. All GUI classes now inherit the main window as its
  parent class, and all other classes inherit the main project class as its parent. Since the
  project class and the main window class have pointers to each other, all needed pointers are
  available from their respective classes. PR #758.
* The document class has been changed from a reusable class to a class that is intended to wrap a
  single document via its handle. The class was originally written for the document editor where
  the reusable approach made more sense. But it is much simple to create and destroy them in other
  parts of the code when they are not reusable. PRs #758 and #760.
* The document class no longer generates any pop-up alerts. Errors are recorded and retrieved and
  displayed by the parent or caller class. PR #758.
* Refactored the code of the editor class to make it more isolated by making most class variables
  private. PR #779.
* Made similar changes to the viewer class and item details class. PR #780.

----

## Version 1.3.3 [2021-06-13]

### Release Notes

This patch release fixes a potential file encoding issue when running setup on Windows, and a minor
issue with the project word count not being updated immediately when a file is deleted. In
addition, the keyboard shortcuts to change focus between the project tree, the editor, the viewer,
and the outline panel, have been changed for Windows users. They keyboard shortcuts were
interfering with the Alt codes used for special characters. The shortcuts are unchanged for Linux
and macOS.

### Detailed Changelog

**Bugfixes**

* Fix an issue with file encoding when extracting version information from the source code during
  setup on Windows. This seems to be a limited issue, but the changes make the relevant function
  more fault tolerant. Issue #805. PR #807.
* The project word count on the status bar was not always updated when a file was permanently
  deleted from the project. This has now been resolved. Issue #799. PR #810.
* The keyboard shortcuts to change focus will on Windows interfere with the alt key codes as the
  focus shortcuts used `Alt+` to `Alt+4`. On Windows, these are now instead `Ctrl+Alt+1` to
  `Ctrl+Alt+4`. Part of issue #740. PR #808.

**Source Code**

* Remove a redundant line in the source code. PR #802.
* Make the XML parse for project items a little less panicky when encountering unexpected XML tags.
  Generally, this shouldn't be a problem, but the XML parser should silently ignore unexpected tags
  when parsing the project file. This may occur if a project is opened in an earlier version of
  novelWriter. If so, a warning is issued anyway, so it is safe to disregard unrecognised tags as
  the user has already actively selected to proceed and been sufficiently warned. PR #809.

----

## Version 1.3.2 [2021-05-30]

### Release Notes

This is a patch release that fixes some minor issues. One issue was with the split tool, which
would drop the last line from the source document during a split if it was missing a final line
break. A minor issue with the display of word counts on the details panel under the project tree
has also been fixed. In addition, the setup script commands for Linux have been improved a bit.

### Detailed Changelog

**Bugfixes**

* The details panel under the tree would sometimes show character, word and paragraph counts even
  when there was no document selected. This has now been fixed. Issue #781. PR #782.
* The split document tool would drop the last line of the source document. This is generally not a
  problem if the last line has a line break after it, but if it doesn't, it is lost in the split.
  This was caused by an offset error when calculating the split positions in the file and has been
  resolved. Issue #795. PR #796.

**Installation**

* Due to an error in the setup script in the past, a desktop icon was created for novelWriter when
  running the `xdg-install` command. This is no longer the case, but the old icon was still left on
  some user's desktops. The setup script will now remove that icon if it exists when the
  `xdg-install` or `xdg-uninstall` commands are run. PR #784.

----

## Version 1.3.1 [2021-05-06]

### Release Notes

This is a patch release primarily to fix a problem with the Qt translation library used to make
novelWriter available in multiple languages. One of the function calls made to the library was
added recently, in Qt 5.15, which many users on Linux will not have installed on their system. The
issue could be resolved by updating the library, but it's an unnecessary and inconvenient
restriction.

### Detailed Changelog

**Bugfixes**

* The code to load translation files for the main GUI was using a function in the QTranslate class
  that was added in version 5.15, which means novelWriter could not start on a lower version of the
  Qt library if translation files were present. We don't want to force users to use Qt 5.15, so the
  call has been removed. Issue #773. PR #774.

**Other Fixes**

* When generating a new project on Windows, the code that generates the new documents in the
  project would create duplicate handles, causing a warning to be printed. The warning is harmless
  as the collisions are handled. They are caused by the resolution of the clock available to Python
  on Windows being in the tens of millisecond range, much slower than the code generates the new
  project files. The solution was to append a counter to the timestamp from the clock, ensuring
  that the seed is always unique. Issue #769. PR #776.

----

## Version 1.3 [2021-05-02]

### Release Notes

The main feature of the 1.3 release is internationalisation. The release introduces support for
Portuguese, French, and Norwegian for the main GUI, in addition to the default English. The
settings for choosing the GUI language can be found in the main Preferences.

The implementation is such that the projects themselves can use a different language than the one
selected for the GUI. To allow for better support for multiple language projects, the Build Novel
Project tool has the added option to select the language of the injected text into exported
documents. In particularly for the number words that can be added for chapter headers. Available
languages here are the same as mentioned above for the main GUI, plus German.

Settings have also been added in Preferences to allow for automatic injection of spaces or non-
breaking spaces in front of, or behind, certain characters. These are features generally available
in text editors for French, but the implementation in novelWriter simply makes them a free text box
where you can list all characters or symbols where you want a space added automatically.

The translation files for this release have been provided by Bruno Meneguello for the Portuguese
translation, by Jan Lüdke (jyhelle) for the French translation, by Veronica Berglyd Olsen for the
Norwegian translation as well as the minor modifications for US English, and Marian Lückhof
provided the translation file for chapter numbers in German.

The work to rewrite novelWriter to allow for internationalisation was done by Bruno Meneguello and
Veronica Berglyd Olsen.

_These Release Notes also include the changes from 1.3 Beta 1 and RC 1._

### Detailed Changelog

**Bugfixes**

* Fixed an issue when saving a document from the Build Novel Project tool when the previous path
  used for a file dialog no longer existed. The dialog defaults to show the same folder as last
  time it was opened, but should default to the user's home folder if that path no longer exists.
  There was a bug in this default behaviour that resulted in a critical error. Issue #761. PR #762.
* Remove a duplicate error message triggered by a broken cached index file. The two error messages
  reported on the same error. The first of them was also not included in the translation framework.
  PR #759.

**Installation**

* The setup script, and file locations for the translation files, have been updated such that the
  translation files are available in both the PyPi package and in the Minimal Install packages.
  PRs #753, #764 and #765.

**Code Maintenance**

* The source code files for dialogs and tools have been moved out of the main `gui` source folder.
  The `gui` folder now only contains sub-elements of the main GUI class. PR #754.

----

## Version 1.3 RC 1 [2021-04-18]

### Release Notes

This is a release candidate of 1.3. The primary feature of release 1.3 is the addition of
internationalisation (i18n) of novelWriter. The release introduces support for Portuguese, French,
and Norwegian in addition to the default English.

There have been no major changes since the release of 1.3 Beta 1, but the bugfixes and improvements
from version 1.2.3 have been included.

### Detailed Changelog

**Internationalisation**

* The Portuguese translation has been updated and should now be complete. Thanks again to Bruno
  Meneguello (@bkmeneguello). PR #742.

*The changes since 1.3 Beta 1 also include the changes of release 1.2.3.*

----

## Version 1.3 Beta 1 [2021-03-28]

### Release Notes

This is a pre-release of 1.3. The primary feature of release 1.3 is the addition of
internationalisation (i18n) of novelWriter. The release introduces support for Portuguese, French,
and Norwegian in addition to the default English.

This is a beta release. Use with caution on live project.

### Detailed Changelog

**Internationalisation**

* Added support to the source code for internationalisation of the GUI. Thanks to Bruno Meneguello
  (@bkmeneguello) for doing most of the work. Issue #93. PRs #673, #680 and #684.
* Build Novel Project localisation has been added as well. This is separate from the GUI
  localisation as the project may not be written in the same language as the GUI is set to. PRs
  #676 and #682.
* The text editor's auto-replace features now support inserting spaces automatically when replacing
  quotes, as well as in front of major punctuation. These features are common for writing tools
  supporting French and Spanish for instance. Issue #703. PR #704.

**User Interface**

* The Preferences dialog has been updated to be more responsive to varying text label lengths due
  to different needs for different languages. PRs #687 and #711.
* The Project Settings dialog has been improved to be more consistent and user friendly across the
  Status, Importance and Auto-Replace tabs. Issue #691. PR #695.
* The About dialog has been updated to contain more information on contributions. PR #698.

**Translations**

* Portuguese translation added by Bruno Meneguello (@bkmeneguello). PRs #673, #681, #686 and #697.
* Norwegian translation added by Veronica Olsen (@vkbo). PR #679.
* German translation added (Build tool only) by Marian Lückhof (@Number042). PR #683.
* French translation added by Jan Lüdke (@jyhelle). PRs #692, #711 and #713.
* American English added by Veronica Olsen (@vkbo). PR #693.

**Installation**

* Added i18n support to the setup script. PRs #673 and #729.

**Code Maintenance**

* The ISO lookup dictionary for language codes has been removed and replaced with the lookup
  features available in Qt5 through QLocal. The remaining two source files in the constants folder
  have been moved up a level as well. PRs #673 and #730.

----

## Version 1.2.3 [2021-04-18]

### Release Notes

This patch fixes a bug where the user's word list (personal dictionary) was not saved properly for
new projects. The added words were thus "forgotten" the next time the project was opened.

In addition, uninstall commands have been added to the main setup script to make it easier to clean
up icons (Linux and Windows) and registry keys (Windows) if the user wishes to uninstall
novelWriter.

### Detailed Changelog

**Bugfixes**

* Fixed an issue where the initial file for the user dictionary for a new project would not be
  created the first time a word was added to it. This caused the words the user added to the
  dictionary to not be loaded the next time the project was opened. Issue #733. PR #734.
* Some of the `setup.py` commands could not run if the PyQt5 packages were missing due to an import
  command extracting the version number from the main `nw` package. This was not technically a bug
  as the choice to do it this way was made deliberately, but a function has been added to the
  `setup.py` script to allow reading the version number without having to import the `nw` package.
  PR #749.

**Installation**

* An `xdg-uninstall` option has been added to `setup.py` to uninstall the icons installed into the
  system by the `xdg-install` command. PR #736.
* Likewise, a `win-uninstall` option has been added to `setup.py` to uninstall the icons installed
  into the system by the `win-install` command. Issue #743 and discussion #739. PR #749.
* Improvements have also been made to the `setup_windows.bat` script, and a complementary
  `uninstall_windows.bat` has been added as well. PR #749.

----

## Version 1.2.2 [2021-03-28]

### Release Notes

This patch release is a bug fix release addressing some inconsistencies and issues with the
document header buttons when Focus Mode is active. The keyboard shortcuts for search and replace
should now also work in Focus Mode. In addition, the setup script for novelWriter has been improved
when installing on Windows.

### Detailed Changelog

**Bugfixes**

* The way Focus Mode worked when activated through the menu and through the document header button
  were inconsistent. The header button would deactivate the edit, search and close buttons, while
  the menu entry would not. These two methods now call the same set of functions to ensure the
  behaviour is consistent. PR #717.
* Closing the document while in Focus Mode now ends Focus Mode. Previously, the editor would be
  left stuck in Focus Mode with no way to exit. PR #717.

**User Interface**

* The keyboard shortcuts for the search and replace tool now also work in Focus Mode. Previously,
  the menu entries and their shortcuts were deactivated in this mode. Issue #716. PR #717.

**Installation**

* The setup script command do build minimal install archive files now also generate SHA 256 sum
  files. PR #724.
* The setup script will now copy the `novelWriter.py` file to `novelWriter.pyw` if it doesn't exist
  when the `win-install` command is run. Issue #727. PR #728.

----

## Version 1.2.1 [2021-03-21]

### Release Notes

This patch release is a bug fix release addressing issues with the document editor's search and
replace tool. Due to some recently added restrictions on when various tools are active, depending
on which part of the main window has the user's focus, the search tool keyboard shortcuts and
buttons were blocked when they shouldn't. This release resolves these issues.

### Detailed Changelog

**Bugfixes**

* Fixed an issue with the search bar where the button and shortcut actions would be blocked unless
  the document itself had focus. This focus check was added for all the text altering functions,
  but should not affect search and replace. The search and replace actions now bypass the regular
  action pipeline with the focus check. Issue #708. PR #709.

**Documentation**

* Improve the instructions for setup on Linux when manually installing using the `setup.py` script.
  Previously, the documentation wasn't very clear on the difference between a user space install
  and a system wide install. Neither did it explain how to install `setuptools` if the package is
  missing. Issue #714. PR #715.

----

## Version 1.2 [2021-03-14]

### Release Notes

This release is mainly focused on the Build Novel Project tool. Completely new export classes have
been written to support Open Document and Markdown exports. In addition, the way document layouts
are handled have been automated a little to assist the user in keeping header levels and document
layout flags in sync. The third new additoion is the ability to record and log idle time during a
writing session to improve the writing statistics information as requested by several users.
Finally, it is now possible to directly edit the project dictionary via a new, simple GUI dialog.

#### The Build Novel Project Tool

The main changes for this release are to the Build Novel Project tool. The Open Document export, as
well as the Markdown export, is now handled entirely by code written for novelWriter. Previously,
these export features depended on the underlying Qt library's save routines connected to the
preview document shown in the build dialog. Using this method of export both meant that the content
of the document was dependent on the preview being generated first, and it also meant that the
exported document had limited support for novelWriter-specific features and custom formatting. The
new export class should generate a much better result, especially for the Open Document formats.
The Open Document standard is supported by Open Office, Libre Office, Google Docs, Microsoft Word,
and probably a number of other applications too. The Markdown export hasn't changed a lot, but
should be a slight improvement on the previous export feature.

These changes to the build tool also imply that the saving process is now independent of the
content of the preview window, meaning you don't have to rebuild the preview before saving, which
was previously the case. To make this more consistent, the PDF export option has been moved to the
print button as it is actually a print-to-file feature under the hood, not technically a proper PDF
export format. It is exactly the same as printing to file from the print preview dialog.

In addition to the changes to the export features, the Build Novel Project tool now also has
controls for line height, which applies to all rich text export formats, and the option to replace
unicode characters with appropriate html entities for html export.

#### Document Layout Automation

Among other changes in this release are a few improvements to the process of creating and changing
documents. When a new document is first created, the header is generated from the assigned label
and layout.

In addition, for some document layouts, when the user changes the header level of the first header
of the document, the document layout setting is updated accordingly. This should reduce the need
for the user to maintain two ways of assigning the role of a given document. This automation only
applies to combinations of header level and current document layouts where there is no ambiguity.
For instance, changing the header level in a "Scene" document from level 3 to 2 changes the
document layout automatically to "Chapter". But changing the first header of a "Book" layout
document from 1 to 2 does not change the document's layout as the "Book" layout is a generic
document layout and it's perfectly reasonable for its first header to be a chapter header.

Keep in mind that novelWriter treats documents with layout "Book", "Chapter" and "Scene" exactly
the same during exports. The distinction is only meant as a way to indicate the purpose of a
document in the project tree. This new automation is meant to assist in keeping this information up
to date. The other layouts do have an effect on formatting during export, and are generally left
alone.

#### The Session Timer and Idle Time

Another change that has been requested by a couple of users is to have the session timer in the
status bar stop counting when the user is inactive (idle). This feature is optional, and can be
controlled from Preferences. The definition of "idle" in this context is either that the user is
active in a different application than novelWriter (loss of focus) or that the user has not made
any changes to the current document for a given amount of time. The time threshold is by default
five minutes, but can be altered in Preferences.

In addition, the idle time is also recorded in the session log, and can be viewed in the Writing
Statistics dialog and exported with the rest of the information. The idle time is recorder in the
logs regardless of whether the status bar clock takes idle time into consideration or not. So even
if you turn off the idle time switch in Preferences, the other idle time setting still affects the
writing stats log entries.

#### Other Changes

The user dictionary of the project, where words added to the dictionary from the document editor
go, can now be viewed and edited with a new "Project Word List" tool in the "Tools" menu.

A small additional feature added is also the ability to undo the last move of an item in the
project tree. The keyboard shortcut for this is `Ctrl+Shift+Z`, or it can be accessed from the
menu. The feature can only undo the last move, but it includes both documents moved to trash, moves
by up/down keypress or menu entries, and drag and drop moves.

A new keyword has been added to mark characters in the story. The new keyword is intended to tag a
character as the focus character for a chapter or scene. This is useful for stories where the
point-of-view character and the focus character are different.

Lastly, two bugfixes have been made as well. The Empty Trash feature was no longer working due to
an earlier fix solving another issue. The feature has now been restored. In addition, the indexer
now checks that a keyword (tag or reference) is valid before saving it to the index. Previously, an
invalid keyword could be saved to the index and potentially crash the application.

_These Release Notes also include the changes from 1.2 Beta 1 and RC 1._

### Detailed Changelog

**Bugfixes**

* Fixed an issue where a typo in a tag or reference using the `@` character would add an invalid
  entry into the project index. The invalid keyword would be saved to the index cache, invalidating
  the index on next load. For earlier versions of novelWriter before 1.1.1, it would also cause a
  crash. Invalid keywords are now rejected during indexing. Issue #688. PR #689.
* The "Empty Trash" option was no longer working due to an earlier fix that added a requirement
  that the project tree has focus to allow the emptying to procede. Since the Empty Trash feature
  opens a dialog, the tree loses focus, and the deletions are therefore ignored. The focus check is
  no longer considered when emptying the trash. Issue #701. PR #702.

**Documentation**

* The documentation has been updated to reflect the changes in 1.2, and a few corrections pointed
  out by @jyhelle applied. PR #700.

----

## Version 1.2 RC 1 [2021-03-02]

### Release Notes

_The Release Notes have been moved and merged into the 1.2 notes._

### Detailed Changelog

**Bugfixes**

* If a tag or reference keyword was mistyped, it would still be indexed and put into the index.
  This caused the index to be deemed invalid on the next loading of the project, triggering a
  rebuild. A check has been added to the code parsing the lines starting with `@` to ensure only
  valid keywords are written into the index. Issue #688. PR #690.

**New Features**

* Added a tool to edit the project's user dictionary. This is the dictionary where the "Add Word to
  Dictionary" actions from the document editor go. The dialog tool allows for listing, removing and
  adding words to this dictionary. Issue #665. PR #669.

**User Interface**

* Pressing the `F2` key when in the document editor will open the Item Editor for the open document
  instead of the one selected in the project tree. PR #664.
* The shortcut for deleting an item in the project tree has been changed from `Ctrl+Del` to
  `Ctrl+Shift+Del`. This change was also backported to version 1.1.1. Resolves #629. PR #664.

----

## Version 1.2 Beta 1 [2021-02-11]

### Release Notes

_The Release Notes have been moved and merged into the 1.2 RC 1 notes._

### Detailed Changelog

**New Features**

* A full Open Document exporter has been written and added for the Build Novel Project tool. This
  replaces the previously used Qt Save to ODT which just saved the content of the preview window to
  an ODT file. The Qt pathway was very limited and didn't generate proper formatting classes. The
  new export class can generate both full `.odt` and flat XML `.fodt` files. The formatting support
  of this exporter is equivalent or better than the HTML5 exporter, which was previously the best
  supported option. Solves issue #611. PRs #607, #652, #660, and #654.
* A full Markdown exporter has been written and added for the Build Novel Project tool. This too
  replaces a Qt feature that was used to save the content of the preview window into a markdown
  file. The exporter allows for both standard markdown and GitHub flavour markdown. The only
  relevant difference being that the latter allows strikethrough text. Issue #617. PR #650.
* The Build Novel Project tool now has a "Line height" property that is applied to the preview, and
  to the HTML5 and Open Document export formats. Discussion #653. Issue #654. PR #660.
* The Build Novel Project tool now has an option to convert Unicode characters to HTML entities on
  export to HTML5. Previously, some symbols were converted while others were not. This option
  provides a more consistent "all or nothing" option. PR #660.
* The last file or folder move in the project tree can now be undone from the Project menu or by
  pressing `Ctrl+Shift+Z`. PR #632.
* When a document header level is altered in a novel file of layout type Scene, Chapter,
  Unnumbered, or Partition, and that document is saved, the document's layout setting as seen in
  the project tree is updated to reflect the new level of that heading. This helps reduce the
  duplication of effort by the user to keep this information in sync. See discussion #613. This is
  an acceptable solution to #614. Issue #618. PR #620.
* The session timer now records the amount of time the user is idle. Idle is defined to be when the
  application window does not have focus, and when the user hasn't made any changes to the document
  open in the editor for a specified amount of time. The default is 5 minutes. The idle time is
  recorded to the session log and can be shown in Writing Statistics. Optionally, the status bar
  session timer can also be set to pause when the user is considered idle. Issues #606 and #651.
  PRs #656 and #661.
* It is now possible to tag a character as the focus character for a give section of text. This is
  useful for cases where the point-of-view character differs from the main character of the story,
  or the part of the story. Issue #605. PR #662.

**User Interface**

* A document's class and layout is now displayed next to its status or importance in the document
  editor footer bar. PR #628.
* When a new document is created, the header of the file is automatically generated based on the
  document's tree label, and the level determined by the selected layout. Issue #530. PR #628.
* On the Build Novel Project GUI, the PDF option has been moved from the "Save As" button to the
  "Print" button. This more accurately reflects what it actually does: print the content of the
  preview to a PDF using the printer pathway. This also means that all remaining items on the "Save
  As" dropdown list now can be executed regardless of the content of the preview window. They all
  run their own separate build process. This resolves #611. PR #650.
* Export to plain text has been dropped. PR #617.

**Code Improvements**

* The index class now scans every element of the loaded index cache before accepting it. This means
  that any unrecognised content will trigger a full re-indexing. This is particularly useful when
  opening an index that was saved by a later release. Every entry that requires a lookup is checked
  to avoid potential key errors for instance. All values are also checked for correct data type.
  The new check is extensive, but still fast enough that it only adds a few milliseconds to the
  startup time. PR #619.

**Code Maintenance**

* Cleaned up some redundant code after PR #637. PR #638.

----

## Version 1.1.1 [2021-02-21]

### Release Notes

This patch makes a couple of minor improvements to the GUI. The keyboard shortcut for deleting
entries in the project tree has been changed from `Ctrl+Del` to `Ctrl+Shift+Del` to free up that
shortcut for the document editor. It is now possible to use the shortcut for deleting the word in
front of the cursor, a common and useful feature of many text editors.

The way the negative word count filter option works on the Writing Statistics tool has been changed
to be more intuitive. Enabling this filter now appears to remove all negative entries without
altering the other entries. Previously, the removed negative counts would be included in the
following entries to make it consistent with the total word count. In addition, writing sessions
shorter than five minutes, and with no change in the word count, are no longer recorded in the
session log file.

Other changes include improving the speed of the internal spell checker, used when the Enchant
spell check library isn't available. The internal spell checker is no longer significantly slower,
but is still lacking in functionality compared to Enchant.

### Detailed Changelog

**User Interface**

* The default GUI font on Windows is now Arial. It works better with the Qt framework than the
  default system font. If Arial is missing, it falls back to the bundled font Cantarell. PR #655.
* The way word changes are calculated on the Writing Statistics tool has changed when the option to
  exclude negative word counts is active. Previously, the entries with negative counts were
  filtered out, but the change in count was still applied to the next line, altering the value.
  Now, the GUI will instead just drop the lines that are negative and keep the other lines
  unchanged. This is more intutitive, but it also means that the total count now longer matches the
  sum of the lines. PR #659.
* The keyboard shortcut for deleting entries in the project tree has been changed from `Ctrl+Del`
  to `Ctrl+Shift+Del`. The `Ctrl+Del` shortcut is thus free to be used exclusively by the editor to
  delete the word in front of the cursor. Having the same shortcut do different things depending on
  which area of the GUI has focus is a bit confusing. Related to #529. PR #666.

**Other Improvements**

* The internal spell checker, which is used when the Enchant library isn't available, has been
  given a significant speed improvement by caching the imported dictionary as a Python `set`
  instead of a `list`. The `set` has a hashed key lookup algorithm that is significantly faster.
  PR #668.
* Sessions shortar than 5 minutes, and with no word count changes, are no longer recorded in the
  session stats log file. PR #685.

**Installation**

* The PyPi packages now include the `setup.py` file, which makes it possible to install icon
  launchers for novelWriter on both Linux and Windows after installing with `pip`. PR #655.

----

## Version 1.1 [2021-02-07]

### Release Notes

The main change in this release is the addition of a new tab to the project tree on the left side
of the main window. The regular project tree is now on a tab named "Project", while a new tab named
"Novel" displays a simpler version of the information on the main "Outline" page. It lists all the
headers of the novel part of the project, as well as the word count and point-of-view character of
each section. This is an alternative way to navigate the novel part of the project. The various
tree views are now also kept better in sync when the user selects various documents and headers.

In addition, a new information dialog named "Project Details" has been added. It replaces the
"Details" tab in "Project Settings", and adds more information about the novel part of the project.
In particular, a "Table of Contents" in the "Contents" tab displays a summary of the main parts
and chapters of the project, their total word counts, and an estimated page count. This was made in
response to users asking for ways to estimate the total page count of the project. The page count
is estimated based on a words per page setting, which can be changed on the dialog window.

Since the tabs below the project tree now add some extra room on the GUI, some convenient buttons
have been added in the same area, with direct access to "Project Details", "Writing Statistics" and
"Project Setting".

A few other minor changes have been made as well. The Preferences dialog has been improved with
clearer categories and hopefully better help text. Some new options have been added too. They allow
syntax highlighting of multi-paragraph quotes. The highlighter can now optionally accept quotes to
be left "hanging", that is, no closing quote in the same paragraph.

_These Release Notes also include the changes from 1.1 RC 1._

### Detailed Changelog

**Bugfixes**

* A `None` check in the details panel below the project tree was missing, resulting in an
  occasional error message being printed to the logging output. The error was otherwise handled, so
  this is mainly a fix to prevent the error message. PR #639.

**User Interface**

* The word counts in the Novel tree are now updated each time a file is saved. Issue #636, PR #637.
* A "Remove" button has been added to the "Open Project" dialog. Previously, recent project entries
  could be removed by pressing the `Del` key, but no obvious other methods were present on the GUI.
  PR #639.
* When the search function is activated, the text in the search box is automatically selected.
  Issue #645, PR #639.

**Installation**

* The minimal zip release package tool in `setup.py` has been improved to generate tailored
  packages for each operating system. The old `pyinstaller` build command has been removed, but the
  manual build path for a Windows setup.exe file has been kept. PRs #643 and #644.

----

## Version 1.0.4 [2021-02-03]

### Release Notes

This patch release fixes a couple of minor issues with the Preferences dialog and the behaviour of
one of the keyboard shortcuts.

Aside from these fixes, the main point of this patch is to add new setup features for novelWriter
on Windows. A Windows installer will no longer be provided for the foreseeable future, and instead
functionality has been added to the main setup script to create desktop and start menu icons.

### Detailed Changelog

**Bug Fixes**

* Fixed an issue with the Preferences dialog where the setting for justified text was mixed with
  the setting for fixed text width. This meant that the justified text setting could potentially
  get overwritten when the Preferences were changed and saved. Issue #623, PR #625.
* Fixed an issue with the Open Project dialog where the list of recent projects would contain
  duplicate entries if the dialog was opened multiple times. PR #627.

**User Interface**

* The `Ctrl+Del` keyboard shortcut is now only active when the project tree has focus. Since this
  is also a common shortcut in many applications for deleting the next word ahead of the cursor,
  the activation of the delete file function when the editor has focus is unexpected to some users.
  Issue #629, PR #631.

**Installation**

* A new command has been added to the `setup.py` script. The new command, `win-install`, will
  create a desktop and start menu icon for novelWriter when run in the source folder. A windows
  batch file, `setup_windows.bat`, has also been added. Running this file from the source folder,
  either by command line or by double-click, will install dependencies from PyPi and set up the
  icons and file association with novelWriter project files. This should make it easier to run
  novelWriter from the source folder on Windows. PRs #634, #641 and #642.

**Documentation**

* The documentation on how to setup and install novelWriter has been extended and reorganised into
  one file per operating system. Some of the other documentation files have also been moved to a
  different section. PR #634.

----

## Version 1.1 RC 1 [2021-01-31]

### Release Notes

This is a preview and test release for version 1.1.

A few new features have been added. The primary change is that the project tree on the left side of
the main window now has two tabs. The regular project tree is now on a tab named "Project", while a
new tab "Novel" displays a simpler version of the information on the main "Outline" page. It lists
all the headers of the novel part of the project, as well as the word count and point-of-view
character of each section. This is an alternative way to navigate the novel part of the project.
The various tree views are now also kept better in sync when the user selects various documents and
headers.

In addition, a new information dialog named "Project Details" has been added. It replaces the
"Details" tab in "Project Settings", and adds more information about the novel part of the project.
In particular, a "Table of Contents" in the "Contents" tab displays a summary of the main parts
and chapters of the project, their total word counts, and an estimated page count. This was made in
response to users asking for ways to estimate the total page count of the project. The page count
is estimated based on the word count, and can be changed on the dialog window.

Since the tabs below the project tree now adds some extra room on the GUI, some convenient buttons
have been added, with direct access to "Project Details", "Writing Statistics" and "Project
Setting".

A few other minor changes have been made as well. The Preferences dialog has been improved with
clearer categories and hopefully better help text. Some new options have been added too. They allow
syntax highlighting of multi-paragraph quotes. The highlighter can now optionally accept quotes to
be left "hanging", that is, no closing quote in the same paragraph.

### Detailed Changelog

**User Interface**

* Added a Novel tab under the project tree where the user can navigate the novel's layout of
  chapters and scenes, similar to the Outline view, but next to the document editor. The Outline
  view and Novel/Project trees now also behave more in cooperation. When files on one are selected
  or moved, the other will follow and update. Issues #541 and #185, PR #538.
* Added a Project Details dialog that lists project details (moved from Project Settings' Details
  Tab) and a Table of Contents tab where details on chapter level is displayed. This table also
  shows an estimated page count and estimated page location of each chapter. Issue #528, PRs #555,
  #598 and #603.
* Added three buttons below the project tree that connects to Project Details, Writing Statistics,
  and Project Settings. PR #555.
* The settings and tabs in the Preferences dialog have been re-arranged into more tabs with less
  options on each tab. PRs #577 and #624.
* Minor changes to margins and alignments of widgets on the main GUI. PR #565.
* Added a keyboard shortcut to change focus to the Outline tab. The focus change now also ensures
  that the main GUI also switches to the tab where the focus is shifted. Issues #609 and #612, PR
  #615.
* The cursor should now also be visible when opening a blank document and the editor has focus.
  Issue #608, PR #621.

**Text Editor**

* Added support for multi-paragraph quote (dialogue) highlighting. This feature is optional, and
  can be enabled/disabled in Preferences. Issue #546, PR #577.
* Add several new symbols to the Insert menu/ Issue #602, PRs #603 and #604.

**Other Changes**

* Trigger a save document call before the Build Novel Project tool starts the build. This ensures
  that unsaved changes in the editor are included in the build. Issue #610, PR #616.

**Code Maintenance**

* Reformatting of source file headers and adding license headers to all test source files. Test
  source files are now also organised into subfolders. PR #563.

----

## Version 1.0.3 [2021-01-24]

### Release Notes

This patch release fixes a minor bug sometimes encountered when running novelWriter from command
line on Windows. In addition, the Solarized Dark and Solarized Light themes have been added to the
selection of GUI and syntax themes by a user contribution.

The main change in this release is to the install scripts and the documentation related to
installing and running novelWriter. The primary change is a different method of packaging the app
for Windows. Instead of building an `.exe` file, the new setup instead builds a runnable zip file
`.pyz`. The executable would often be mistakenly flagged by virus control software due to the
packaging tools. This is a known problem with pyinstaller and similar tools, but such warnings are
always concerning even if they are false positives.

### Detailed Changelog

**Bug Fixes**

* Fix crash when starting novelWriter from command line on Windows from a different mounted drive
  than where it is installed. This was caused by a relative path lookup that defaulted to the wrong
  current directory. This works on Linux/macOS which have a common root path, but not on Windows.
  Issue #581, PR #587.

**User Interface**

* Added Solarized Dark and Solarized Light GUI and syntax themes. PR #578 by @nullbasis.
* The Typewriter Scroll Mode now works better in combination with the Scroll Past End feature. The
  scroll mode still only works when there is actually any document to scroll into, but previously
  it would also not work until the total length of the document reached 40% of the height of the
  editor window. This was quite confusing. This limit is now reduced to 10%, which means that as
  long as the Scroll Past End option is enabled, the Typewriter Scroll will always work according
  to its settings. Issue #589, PR #593.

**Installation**

* Merged the `make.py` script into `setup.py`. PR #584.
* Added a second way to build distributable packages of novelWriter for Windows. The new method
  does not use any of the current package tools that produce a Windows executable of the app. These
  packages tend to cause false virus warnings. This new method uses the Python tool `zipapp` to
  bundle novelWriter as an executable `.pyz` file, and adds Python embeddable and library
  dependencies into the same folder. The folder itself can be distributed as-is, or a Windows
  installer executable can be generated with `setup.py setup-pyz`. Issue #580, PR #584.

**Documentation**

* Updated documentation, main README and Contribution Guide to make them more consistent and to
  improve installation instructions. Based on issue #586 and input from @mgrhm. PR #592.

**Other Changes**

* The HTML generator now adds line breaks after `div` blocks used to wrap tag/reference lines. This
  makes the output easier to process by scripts, but has no impact on browser rendering and import
  into other applications. PR #597.

----

## Version 1.0.2 [2021-01-19]

### Release Notes

This patch release fixes a few minor cosmetic issues, a minor issue with the indexer, and a bug
when adding words to the user's own spell check dictionary. Additionally, the documentation has
been updated based on user feedback, and some install issues resolved.

### Detailed Changelog

**Installation**

* The dependency list was missing in the setup configuration for PyPi due to a bug in the
  `setup.cfg` file. The dependencies have been moved to a different section where the setup tool
  now picks them up properly. Issue #570, PR #573 by @stranger-danger-zamu.

**Bug Fixes**

* Fixed an issue with note files being moved between a non-novel root folder and a novel root
  folder without clearing its index entry in the former note or novel index. This would cause
  duplicate entries for such a file. PR #558.
* Fixed a cosmetic issue where the meta data panel below the project tree was not cleared when the
  project was closed. PR #559.
* Fixed an issue where the main window title would not be cleared when a project was closed, and
  the new title not set when a new project was first created. Issue #560, PR #561.
* The editor context menu option to "Add Word to Dictionary" should also be visible when there are
  no spell checker suggestions. The entry was erroneously added under an if-condition that excluded
  it in those cases. Issue #574, PR #575.

**Documentation**

* Fixed some typos and spelling mistakes in the documentation, and reworded parts of the text that
  were unclear. The technical page has also been extended with more information on project folder
  structure. PR #557.
* Clarify install instructions, and remove the duplicate instructions in the README file and
  replace them with a brief section. The full instructions are in the documentation. Issues #566
  and #570, PR #576.

----

## Version 1.0.1 [2021-01-10]

### Release Notes

This release is mainly to bring the documentation up to date, as I forgot to update the install
instructions in the original 1.0 release. I also forgot to change the various settings and help
texts that describe novelWriter as under initial development (beta state).

Some minor improvements have been made to the "Edit Project Item" dialog and some restrictions on
the settings available for documents created in the "Outtakes" folder relaxed. A few minor issues
with the document and project changed icons on the status bar have also been resolved. The
indicators were previously set to changed status even if no actual change had been made to the
project.

### Detailed Changelog

**User Interface**

* Added the Outtakes folder to a list of root folders that will allow the setting of file layouts
  otherwise only permitted under the Novel root folder. It makes sense to permit the files in this
  folder to have the same extended settings that Novel files have. PR #552.
* The text input and dropdown boxes of the Edit Project Item dialog box now extend when the dialog
  window is resized. Previously, the space between the label and the box would stretch instead,
  which isn't very useful. PR #552.
* The document and project changed status icons on the status bar are now set to unchanged status
  when the project is opened. In addition, an issue with the status being set to changed on various
  events that were not actual changes to the document or project has been resolved. For instance,
  changing the size of the document editor would flag the document itself as changed. PR #554.

**Documentation**

* Updated the install instructions of the documentation and the main readme file, as well as the
  current development status as listed on PyPi. PRs #550 and #551.

----

## Version 1.0 [2021-01-03]

### Release Notes

Based on my own testing and usage, and no serious bugs discovered in quite some time (aside from a
few corner case issues), it appears that novelWriter is stable enough for a 1.0 release. Thanks to
all the new users who keep providing feedback on bugs, cosmetic issues, or suggesting improvements
and new features. I'm glad to hear that others find my application useful, and I will keep making
improvements as I get new suggestions and have new ideas myself. At the same time, I will continue
to keep novelWriter simple and clean and avoid feature-bloat.

This release mainly fixes cosmetic and other minor issues to the user interface and makes a few
minor improvements to some less used features. Aside from this, nothing major has changed since the
last release candidate.

This release concludes over two years of tinkering with this project. The project grew out of
numerous lunch and coffee discussions with my colleague Marian Lückhof at my former job. We were
both looking for a tool for writing novels on Linux that suited our needs. We started assembling a
wish list of features that has become novelWriter. In addition, users on GitHub have continued to
test new features, provide very helpful feedback, and make new suggestions for improvements.
Especially the feedback from @johnblommers has been helpful during much of the initial development
time. Over the last months more users have started posting ideas and feedback. Thanks to all of you
for your contributions.

The 1.0 release is intended as a first release of the core features of novelWriter. That does not
mean that all planned features have been fully implemented. There is a long list of ideas and
suggestions to consider and implement. New ideas and suggestions are welcome. Either as feature
requests in the issue tracker, or if not fully formed, can be discussed on the
[discussions page](https://github.com/vkbo/novelWriter/discussions).

### Detailed Changelog

**Bugfixes**

* Fixed a minor cosmetic issue with the checkbox next to the "Distraction Free Mode" entry in the
  menu where its checkmark wouldn't always correspond to the current state of the mode. PR #532.
* When opening the "Writing Stats" dialog in a new project where there is no session log file yet,
  an error dialog would pop up to complain the file is missing. A missing file is not an error, and
  should just be quietly ignored. PR #535.
* Don't enforce string data type in meta data lines written to the head of documents. Some of the
  entries can potentially be of NoneType, and the enforced type will then cause a crash. PR #539.
* Fixed a couple of faulty checks in the index and outline details panel. The checks were not
  reachable by user actions, but put in place to capture coding errors. PR #549.

**User Interface**

* The placeholder text in the "Build Novel Project" tool was referring to the name of the build
  button by a previous label. It now refers to the label that is on the current button. PR #535.
* Add "Move Item Up" and "Move Item Down" to the project tree context menu. These connect to the
  same function as the same entries in the Tools menu. PR #535.
* Block the Item Editor for the root Trash folder. PR #539.

**Other Changes**

* The special "Orphaned Files" folder has been dropped. Since the document class saves most of the
  document meta data to the header of document files, it is no longer strictly necessary and it
  does complicate the code behind the project tree as the orphaned folder isn't a tracked folder
  and therefore needs a fair bit of customised code to fit into the rest of the tree data model.
  Files found in the project's storage folder that do not exist in the project file will now be
  imported into the main project tree based on a set of fallbacks. All recovered files are prefixed
  with the word "Recovered". Issue #540, PR #543.
* Changed the way novel headers are added to the Outline view in cases where the strict logic of
  header levelled isn't obeyed. Previously. a scene header not under a chapter would be added to a
  previous chapter. That may be a bit confusing. Now, instead, a scene outside a chapter will just
  be bumped up one level. PR #549.

**Documentation**

* Fixed some minor typo or wrong word errors in the contributing guidelines. PR #537 by Curtis
  Gedak @gedakc.
* Fixed minor grammar and typo issues in documentation. PR #544 by Curtis Gedak @gedakc.
* Updated documentation with latest changes and rewritten some sections to make the terminology
  more consistent. PR #548.

**Code Improvements**

* Also enforce the maximum line length in text documents. PR #534.
* Updated various parts of the code where a question message box is opened and redirected the call
  to the main GUI class. This was done mostly for consistency, but the feature was added earlier to
  ensure that core classes do not depend on Qt libraries. PR #535.

----

## Version 1.0 Release Candidate 2 [2020-12-13]

### Release Notes

This second release candidate for 1.0 comes with only minor changes and improvements, and a handful
of minor bugfixes.

Among the improvements is the addition of all the possible @-keywords for tags and references to
the "Insert" menu under the sub-menu "Tags and References". The "Help" menu has also received a few
improvements and additional links to useful webpages. This release also adds a "Release" notes tab
to the "About novelWriter" dialog. The release notes are displayed automatically the first time you
launch novelWriter after updating to a new version.

Among the fixes is better support for high resolution screens. A few elements on the GUI did not
scale properly, among them the document editor and viewer header and footer. These were clipped on
high res screens due to an underlying issue with the Qt widget underestimating how much space it
required to accommodate the text. Unfortunately, dragging the novelWriter app between screens of
different scaling factors is not currently supported. However, the GUI should scale properly to the
scaling factor on the screen it is opened on.

The work leading up to this release has mostly been focused on improving the test coverage of the
source code of novelWriter. This helps to ensure that the code does what it is intended to do, and
is able to handle corner cases and unexpected external errors and user actions that may occur.
While writing these tests, a number of minor potential issues have been uncovered and handled. Most
of these are corner cases that may not even be reachable by unexpected user actions.

Hopefully, these changes have resulted in an even more stable version of novelWriter. If no more
issues are discovered, the next release will be the final version 1.0 release.

### Detailed Changelog

**Bugfixes**

* The headers and footers of the document editor and viewer would be clipped on high DPI monitors.
  This was due to the QWidget holding these did not automatically scale in the layout. The proper
  height of these are now calculated and enforced instead of relying on automated scaling. Issue
  #499, PR #502.
* Fixed a few inconsistencies in scaling of toggle switches, the form layouts, and the margins of
  the Item Editor when viewing on a high DPI screen. PR #502.
* Switching syntax theme live would not update all colours in the editor and viewer. This has now
  been fixed. PR #516.
* Using the Tools menu to move items up or down in the project tree, without selecting an item to
  move, would cause a crash. The move actions are now quietly rejected if no item is selected.
  Issue #521, PR #522.

**User Interface**

* Added all the possible keywords for tags and references to the Insert menu. Since the list was
  growing long, the Insert menu entries have been split up into four sub menus according to the
  previous grouping. Issue #501, PR #503.
* A "Release Notes" tab has been added to the "About novelWriter" dialog where the latest release
  notes can be displayed. PR #508.
* Menu entries that will open the "Releases" and "Discussions" pages on the novelWriter GitHub repo
  has been added to the Help menu. PRs #509, #511 and #520.
* The help text of many of the Preferences options have been clarified and rewritten. PR #516.
* Added two greyscale syntax themes. These will match with the greyscale icon themes to produce a
  GUI without colours. PR #516.

**Other Changes**

* The Windows installer now properly sets up the mime type for novelWriter, meaning novelWriter
  project files can be opened from the Explorer directly into novelWriter. PR #511.
* It is now possible to create new files in the Outtakes root folder from the context menu. Issue
  #517, PR #519.

**Test Suite**

* The tests for the core classes of novelWriter have been completely rewritten. Every class or
  source file of the core functionality (everything handling the actual project data and documents,
  as well as the meta data) is now covered by its own testmodule with a 100% coverage for each
  module. PR #512.
* Likewise, the base tests have been rewritten to cover the `Config` class, the `main` function
  that launches the app, and the error handling class. The structure matches the core tests from
  #512. PR #514.
* The GUI tests have been reorganised to match the new test structure, and somewhat improved, but
  some parts still need additional coverage. PR #527.

----

## Version 1.0 Release Candidate 1 [2020-11-16]

### Release Notes

This is the first release candidate for the upcoming release of novelWriter 1.0.

Since the fifth beta release about four weeks ago, not much has been changed in novelWriter. A few
minor tweaks have been made to the GUI.

A number of features and tools are now automatically switched off when there is no project or
document open for those features to act upon. Previously, this was a bit inconsistent, although no
serious bugs have been reported or encountered.

Most of the minor changes in this release should not be noticeable to most users. However, there
are a couple of noticeable changes.

**Typewriter Mode**

The "Typewriter Mode" of the editor has been improved. Essentially, this feature is a sort of smart
scroll. It tries to keep the cursor stationary in the vertical direction, and will try to scroll
the document up when the cursor skips to a new line while typing (or down in case of backspaces).
This is similar to the way a typewriter scrolls the paper when hitting the return key. It improves
the writing experience as the current active line will stay at the same eye heightlevel on the
screen.

Previously, the feature would lock the cursor to a given vertical position defined by the user.
Now, instead, the cursor will remain stationary in the vertical direction at any position the user
sets it to by mouse click or keyboard navigation. The user can define a minimum distance from the
top where this feature is activated. These changes makes it more flexible in terms of where the
focus is in the editor. The feature can be controlled from the main Preferences.

**Switching Syntax Theme**

It is now possible to switch syntax highlighting theme without restarting novelWriter. Previously,
changing the theme would only half-way update the document, header and footer background and text
colours. The new settings would not be fully applied until the application was shut down and
started again, thus making it a bit tedious to look through syntax themes to find the one you want.

Switching main GUI theme still requires a restart.

### Detailed Changelog

**Installation**

* A new setup option `setup.py xdg-install` will install the desktop integration (icons, mime and
  launcher) using the OS' `xdg-utils`. This is a more standardised way of installing these
  elements, and replaces the previous `launcher` option. PR #484.

**Bugfixes**

* The Details Panel below the Outline Tree View was not cleared when a project was closed, and
  whatever was listed there was still present if a new project was opened. The panel is now reset
  when a project is closed. Issue #490, PR #491.

**User Interface**

* The Typewriter Mode feature has been improved to keep the cursor stationary at any point in the
  editor viewport as long as the cursor is at a user-defined minimum distance from the top of the
  viewport. The mouse, arrow and page keys do not trigger a reposition. The new behaviour is
  similar to that of the Gutenberg editor in WordPress. PR #482.
* The document editor and viewer are now properly updated when the user switches syntax theme.
  There is no longer a need to restart novelWriter first to apply the changes. PR #487.
* Some minor GUI changes include: don't run the background word counter when there is no document
  open, make the split panels of the Build Novel Project tool non-collapsible, and set the initial
  column widths of tree views to more sensible values. PR #489.
* Block various menu actions, like split and merge documents, project backup, inserts, etc, when
  there is no project open. None of these being active caused any errors as these actions were all
  handled by the various tools, but they shouldn't even trigger when there is no project or
  document to perform the action on. PR #492.
* Clarify the message of the Close Project and Exit novelWriter dialogs. Previously, it may have
  seemed to some users that clicking "No" would allow the closing to procede without saving
  changes. This is not true as changes are saved automatically when editing a project. The dialog
  text should now make this clearer. Issue #494, PR #495.

**Other Changes**

* The index cache file `meta/tagsIndex.json` now has line breaks and indents. This makes it easier
  to version control if the user really wants to track this file. PR #483.
* The format of the meta data at the top of document files has been changed to be easier to parse,
  and easier to extend with new settings. It is also more human-readable in cases where the user
  opens a document file with other software. PR #486.
* Remove the `ToC.json` file and improve the `ToC.txt` file. There latter now has additional
  information and the format has been improved slightly to be easier to parse if read by an
  external program or script. PR #493.

**Code Improvements**

* There has been some clean-up of comments and docstrings, as well as optimisation and merging of a
  few functions that were implemented in multiple places. PR #485.
* Move some of the constants defined in various other classes into the appropriate constants
  classes, and make all constants upper case variables. PR #489.

----

## Version 1.0 Beta 5 [2020-10-18]

**Important Notes**

* The minimal supported Python version is now 3.6. While novelWriter has worked fine in the post
  with versions as low as 3.4, neither 3.4 nor 3.5 is tested. They have also both reached end of
  life. There are a couple of good reasons to drop support for older versions. PR #470.
  * Python 3.6 introduces ordered dictionaries as the standard.
  * The format string decorator (`f""`) was added in 3.6, and is much less clunky in many parts of
    the code than the full `"".format()` syntax.
  * Especially 3.4 has limited support for `*var` expansion of iterables. These are used several
    places in the code.

**Bugfixes**

* Fixed a bug in the Build Novel Project tool where novelWriter would crash when trying to build
  the preview when running a version of the Qt library lower than 5.14. Issue #471, PR #472.

**User Interface**

* An option has been added in Preferences to hide horizontal or vertical scroll bars on the main
  GUI. These optons will hide scroll bars on the Project Tree, Document Editor, Document Viewer,
  Outline Tab and on the controls of the Build Novel Project tool. Scroll bars take up space, and
  as long as the project doesn't contain very long documents, scrolling with the mouse wheel is
  enough. The feature is of course entirely optional. PRs #468 and #469.
* It is no possible to enable scrolling past the end of the document with a new option in
  Preferences. Previously, the editor would just allow scrolling to the bottom of the document. The
  new option adds a margin to the bottom of the document itself that allows for scrolling past this
  point. This avoids having to type text at the bottom of the editor window. PRs #468 and #469.
* A new feature called "Typewriter Scrolling" has been added. It basically means that the editor
  window will try to keep the cursor at a given vertical position and instead scroll the document
  when the cursor moves to a new line, either by arrow keys or while typing. The position can also
  be defined in Preferences. The scroll bar uses an animation effect to perform the scrolling to
  avoid abrupt jumps in the editor window. PRs #468 and #474.
* The line counter in the Document Editor footer now shows the location in the document in terms of
  percentage. This is convenient for very large documents. PR #474.
* A "Follow Tag" option has been added to the Document Editor context menu. This option appears
  when right-clicking a tag value on a meta data line. PR #474.
* When applying a format from the format menu to a selection of multiple paragraphs (or lines),
  only the first paragraph (or line) receives the formatting. The editor doesn't allow markdown
  formatting to span multiple lines. Issue #451, PR #475.
* The syntax highlighter no longer uses the same colour to highlight strikethrough text as for
  emphasised text. The colour is intended to stand out, which makes little sense for such text.
  Instead, the highlighter uses the same colour as for comments. PR #476.

**Other Changes**

* Since support for Python < 3.6 has been dropped, it is now possible to use `f""` formatted
  strings in many more places in the source code where this is convenient. This has been
  implemented many places, but the code is still a mix of all three styles of formatting text. PR
  #478.
* Extensive changes have been made to the build and distribute tools. The `install.py` file has
  been dropped, and the features in it merged into a new file named `make.py`. The make file can
  now also build a setup installer for Windows. The `setup.py` file has been rewritten to a more
  standardised source layout, and all the setup configuration moved to the `setup.cfg` file. PRs
  #479 and #480.

----

## Version 1.0 Beta 4 [2020-10-11]

**Bugfixes**

* When the Trash folder didn't exist because nothing had been deleted yet, the lookup function for
  the Trash folder's handle returned `None`. That meant that any item with a parent handle `None`
  would be treated as a Trash folder in many parts of the code before the Trash folder was first
  used. This caused a few decision branches to make non-critical mistakes. In particular the
  project tree context menu. This issue has now been fixed with a new check function that takes
  this into account. PRs #452 and #453.
* If an older project was opened, one with a different project file layout than the more recent
  versions, a dialog asked whether the user wants the project updated or not. However, the function
  that moves files to their new location would actually start working before the dialog asked for
  permission. The permission would only be applied to the project XML file. Now, the check is still
  run before the dialog, but the action of moving files around are postponed to after the
  permission has been given and the project XML file parsed. PR #453.
* If there were multiple headings in a file, and the last paragraph did not end in a line break,
  the word counter for the individual sections would miss the last paragraph of the last section
  due to an indexing error. This has now been fixed. PR #453.
* The last cursor position of a document in the editor would only be saved if the document had been
  altered. It is now also saved in the cases where the user makes no changes. PR #460.
* When using an aspell dictionary for spell checking, words containing a hyphen would be
  highlighted as misspelled. This is not the case for hunspell dictionaries. The hyphen is now
  taken into account when splitting sentences into words for spell check highlighting. PR #462.
* Some of the file dialogs would fail with a non-critical error when the cancel button was clicked.
  The cancel is now captured consistently in all instances where such a dialog is used, and the
  calling function exited properly. PR #463.

**User Interface**

* Some minor changes to the text formatting on the Recent Projects dialog. PR #452.
* The Build Novel Project tool has been improved. The settings side panel is now scrollable, and
  the document and settings panel now have a movable splitter between them. This gives more
  flexibility to the sizes of the various parts. PR #459.
* A new option to replace tabs with spaces has been added to the Build Novel Project tool.
  Previously, they were always replaces for HTML output. However, converting them to the HTML code
  for a tab is actually convenient for later import into for instance Libre Office, which then
  converts them back to regular tabs. Issue #458, PR #459.
* Non-breaking spaces have been removed from the HTML conversion of keywords and tags. Issue #458,
  PR #459.
* An upper limit of how large a document the Build Novel Project tool can view has been set. It is
  10 megabytes of generated HTML. The tool will still build larger documents, but they aren't
  displayed. This also limits which options are available in the "Save As" list for such large
  documents. Only native novelWriter exports are supported in such cases. The limit is an order of
  magnitude larger than a typical long novel. PR #460.
* The language indicator in the status bar now has a tooltip stating what tool and spell check
  dictionary provider is being used. PR #462.
* All representations of integers, mostly word counts, are now presented in the same way. They
  should all use a thousand separator representation defined by the local language settings. PR
  #464.
* Many parts of the GUI have had a spin/wait cursor added for processes that may take a while and
  will block the GUI in the meantime. PRs #460, #463 and #464.
* A line counter has been added to the footer of the document editor next to the word counter. It
  makes it easier to compare the position in the document when also accessing it in an external
  editor. PR #466.

**Improvements for macOS**

* The native macOS menu bar now pulls the correct menu entries into the first menu column. PR #463.
* The application name in the main menu would state Python instead of novelWriter. As long as the
  `pyobjc` package is installed, the label will now correctly state novelWriter. PR #463.
* Install and run instructions for macOS have been added to the main README. PR #463.

**Editor Performance**

* The syntax highlighter now remembers what type of line every line in the document is. This means
  that certain types of lines can be re-highlighted without having to process the entire document
  again. This is particularly useful for refreshing the highlighting of keywords and tags after the
  index has been rebuilt. PR #460.
* On a few occasions, the entire document in the editor would be reloaded in order to update the
  layout and formatting. This is not only slow for big documents, it also resets the undo stack.
  Instead, the entire document is "marked as dirty" to force the Qt library to update the layout,
  which is much faster. PR #460.
* For very large documents (in the megabyte range), the repositioning of the cursor when the
  document was opened would sometimes interfere with the rendering of the document itself. This
  could potentially cause the editor to hang for up to a couple of minutes. Instead, the
  repositioning of the cursor is now postponed until the document layout size has reached past the
  character where the cursor is to be moved. This mode is only used for documents larger than 50
  kilobytes. PR #460.
* The document editor will no longer accept single documents larger than 5 megabytes. This
  restriction has also been applied to the Build Novel Project tool. For reference, a typical long
  novel is less than 1 megabyte in size. PR #460.

**Other Changes**

* The command line switches `--quiet` and `--logfile=` have been removed. They were intended for
  testing, but have never been used. The default mode of only printing warnings and errors is quiet
  enough, and logging to file shouldn't be necessary for a GUI application. PR #453.
* A number of if-statements and conditions in the code that were intended to alter behaviour when
  running tests, mostly to stop modal dialogs from blocking the main thread, have been removed.
  These types of changes to the program flow when running tests have now been reduced to a minimum,
  and modifications instead handled with pytest monkeypatches. PR #453.
* The `QtSvg` package is no longer in use by novelWriter. The internal dependency check has been
  removed. PR #457.
* It is no longer possible to set the user's home folder as the root directory of a project. The
  home folder is the default lookup folder in many cases, so it's easy to do by mistake. PR #457.
* The background word counter has been rewritten to run on an application wide thread pool. This is
  a more appropriate way of running background tasks. PR #462.

**Test Suite**

* Major additions to the test suite, taking the test coverage to 91%. PR #453.
* Test coverage for Linux (Ubuntu) for Python versions 3.6, 3.7, and 3.8 are now separate jobs. In
  addition, Windows with Python 3.8 and macOS with Python 3.8 is also tested. All OSes are piped
  into test coverage, and they all have status badges. PRs #453 and #454.

----

## Version 1.0 Beta 3 [2020-09-20]

**Bugfixes**

* After recent changes, the `Edit Project Item` entry (or shortcut `F2`) in the menu would cause an
  error. Other means of triggering the edit dialog for a selected item were working fine. The error
  was caused by a dummy variable being sent by the menu QAction element that was caught by a new
  optional variable in the dialog function. All other menu actions have been wrapped in lambda
  functions to prevent this from happening again. PR #448.
* The Merge Tool was permitting a merge on an empty list of files to be merged. This would result
  in a new, empty file. The Merge Tool will now stop if the list of files is empty. PR #448.
* The orphaned file handling function would cause an error if the orphaned file was empty. This
  would trigger a secondary issue with uninitialised variables, which has also been fixed. PR #448.
* The context menu on the Project Tree would not show the `New File` and `New Folder` options on
  root folders if there were no Trash folder present. This weird bug was caused by the filter
  getting a `None` Trash handle and therefore assuming all root folders were Trash folders as they
  too have parent handle `None`. PR #452.

**User Interface**

* The Last Opened column in the Open Project dialog now has a fixed width font, and the Words
  column has a thin space between number and multiplier unit to make it easier to read. PR #452.

**Code Improvements**

* Minor improvemenmts have been made to the core project classes to improve encapsulation and
  better ensure consistency between the different data structures that store the novel project in
  memory. PR #447.
* Some unused or redundant code has been removed, and in some places, functions have been merged to
  reduce code repetition. PR #449.

**Test Suite**

* A lot more tests have been added and test coverage improved. PR #449.

----

## Version 1.0 Beta 2 [2020-09-13]

**Bugfixes**

* If the horizontal scroll bar appeared at the bottom of the document editor or viewer, for
  instance if a long, un-wrapable line was entered, the scroll bar would sit on top of the document
  footer. The footer bar now properly moves out of the way when the horizontal scroll bar appears.
  Issue #433, PR #434.

**New Features**

* It is now possible to set a different spell check language for a project than the one set in the
  main Preferences. It is only possible to select a different language, not a different spell check
  tool. The setting is managed in the first tab of the Project Settings dialog. Issue #368, PR
  #437.
* The document editor now has the Cut/Copy/Paste options in the main context menu. In addition,
  Select All, Select Word, and Select Paragraph have been added to the menu. The latter two will
  select the word or paragraph under the mouse pointer, not the cursor as the main menu entries do.
  Issue #438, PR #439.
* The document viewer has a new custom context menu with Copy, Select All, Select Word and Select
  Paragraph with identical functionality and look to the context menu entries in the document
  editor. PR #439.
* The document view panel now has a back navigation and forward navigation history of 20 documents.
  The navigation is activated by two buttons in the header, menu entries and keyboard shortcuts in
  the `View` menu, and by navigation buttons on the mouse. Issue #441, PR #442.
* Clicking on a document in the project tree with the middle mouse button will now open the
  document in the document viewer. PR #443.
* Added an edit and a search button to the top left corner of the document editor, in the header.
  The edit button opens the edit item dialog for the open document, and the search button toggles
  the search box for the document. PR #445.
* Added show/hide comment and synopsis buttons to the bottom right corner of the document viewer,
  in the footer. These toggle on and off the rendering of these elements in the viewed document.
  The corresponding settings in Preferences have been removed. PR #445.

**Feature Improvements**

* The document split tool now asks for permission before generating the documents. This adds a
  final confirmation before generating a lot of new documents that it can be tedious to clean up if
  the action was activated by mistake. PR #436.
* Both split and merge tools now preserve the document status or importance value from the source
  item. Previously, it would be reset to the default value. PR #436.

**Test Suite**

* Improved test coverage. PR #446.

----

## Version 1.0 Beta 1 [2020-08-30]

**Bugfixes**

* Not technically a bug, but the clearing of the document editor footer bar, both during start-up
  and when a document was closed, would print two ERROR messages to the terminal window. These were
  benign, but are now prevented from occurring by a slight change in the logic. Issue #418, PR
  #420.
* Fixed spell check highlighting for words separated by a forward slash, which was treated as a
  single word. Issue #427, PR #428.

**New Features**

* A new root folder has been added. It is named "Outtakes" by default, and functions as an archive
  folder for any file that the user wants to take out of the main project tree. The file retains
  its meta data, is editable, and is always excluded from builds. It is not possible to create
  files in this folder, but you can create subfolders for organising them. PRs #415, #416 and #419.
* Support an alternative apostrophe. There is a unicode character defined for this, but the regular
  right hand single quote symbol is the recommended character. However, sometimes this confuses the
  syntax highlighter. The alternative character bypasses this, and may also be useful for languages
  that don't use the same type of symbol for these. PRs #429 and #430.

**Feature Improvements**

* The way the enter and tab keys work in the document editor have been improved. If the search or
  replace text box has focus, the tab key switches between them, and the enter key always triggers
  the button that is to the right of the box with focus. If the editor has focus, the tab and enter
  keys work as expected for a text editor. PRs #412 and #413.
* The keyboard sequence `Ctrl+Shift+Z` is now again an alternative to `Ctrl+Y` for the redo
  functionality. PR #413.
* It is now possible to drag and drop files into the Trash folder. PR #415.
* Files moved to Outtakes or Trash are now cleared from the index, except their word counts. All
  tags and references are thus out of the project. They are automatically put back in when the file
  is dragged into the main project tree again. PR #416.
* Tabs and tab stops are now rendered properly in the document viewer. Since the `setHtml` function
  of the Qt widget used here strips tabs, they were previously just converted to eight spaces. This
  prevented the tabs from aligning vertically like they do in the editor. The stripping of tabs is
  now bypassed by replacing them with a placeholder text, and reverting the replacement after the
  document content has been set. This change also applies to the preview in the Build Novel Project
  tool, and therefore also the print and print to PDF functions. PR #419.
* The syntax highlighter is now better at detecting what is a single quoted string and what is an
  apostrophe in a word. PR #430.

**Other Changes**

* A hard maximum project tree folder depth of 30 has been added. Level 28 is the last level where a
  folder can be created, to allow for one more level of files. There is no particular reason for
  the number 30, it was mostly a matter of picking a number. 30 is assumed to be excessive. It is
  hard to navigate a project tree with that many folders. The value was set because many places in
  the code there was a soft limit of 200. If you created more, various parts of the code would stop
  working. PRs #416 and #421.
* The dialog for reporting unhandled errors has been changed and a new custom Qt subclass written.
  It does essentially the same thing as the standard QErrorMessage box did, but adds the feature of
  a clickable link to the issues tracker on GitHub, and a monospace formatted traceback for the
  issues ticket. In addition, a crash that pops this dialog will now trigger an attempted
  controlled shutdown of novelWriter. Before, it would try to keep running, but often leave
  novelWriter in a half defunct state. PR #417.

**Test Suite**

* Added better test coverage of the Project Load dialog and the Project Outline tool. PR #423.
* Switched from Travis-CI to GitHub actions for running Python tests. PRs #424, #425 and #426.
* All tests can now be run independently of other tests on a function level. Before, this was only
  possible on a test file level. Issue #431, PR #432.

----

## Version 0.12.1 [2020-08-16]

**Bugfixes**

* Some of the insert menu functions were broken due to a left-over comma in the insert source code
  converting the insert text from a string to a tuple. This is a quirk of the Python language and
  unfortunately not caught as a syntax error. Issue #409, PR #410.

**Feature Improvements**

* The Select Paragraph feature in the Edit menu now selects only the paragraph itself, without the
  leading line break. This was previously handled entirely by the Qt library, which does this for
  some reason. Issue #395, PR #405.
* A chapter heading in a file with a different layout than `Unnumbered` can now also be flagged as
  an unnumbered chapter heading by adding an asterisk to the begfinning of the title text. This
  only affects the number assignment and counter when running the Build Novel Project tool. The
  rest of the app ignores the asterisk. Issue #402, PR #406.

----

## Version 0.12 [2020-08-15]

**User Interface**

* Added a New Project Wizard that can, in addition to create the previous minimal new project, also
  create a project with pre-defined root folders and chapter and scenes. It is also possible to
  create a copy of the example project from the source code. Either from the `sample` folder in the
  source, or from a `sample.zip` file generated by the `setup.py` script and saved to the
  `nw/assets` folder. PR #366.
* When the user clicked cancel on the colour dialog in Project Settins, the icon would be reset to
  black. Instead, the colour should remain unchanged. A check that the user actually selected a
  colour has now been added. Issue #395, PR #403.

**Other Changes**

* Cleaned up code using `flake8` tool and added it as a permanent check on pull requests. The tool
  filtered out a number of unused variables and imports, which wastes CPU time and memory. Every
  bit helps. PRs #394, #397 and #401.
* Added contributing guide, code of conduct and issue templates. Direct push to main, and PR #398.

----

## Version 0.11.1 [2020-08-09]

**Bugfixes**

* The modality of the dialogs have been made more consistent and a few issues with conflicting
  settings resolved. Mostly the latter relates to some dialogs both having the `exec_()` call and
  the `show()` call. The former implies modal, the latter does not, and the latter usually took
  precedence. All dialogs are now modal with the exception of the Writing Statistics and Build
  Novel Project tools. PR #389.

**User Interface**

* The Help menu entries for the documentation have been improved a bit. If the local copy of the
  documentations is present (both files are checked now), and the Qt Assistant is installed, the
  "Documentation (Local)" entry is visible with `F1` as keyboard shortcut. The "Documentation
  (Online)" is always visible with `Shift+F1` keyboard shortcut. The `F1` key redirects to this too
  if the local copy isn't available. PR #386.
* The Writing Statistics tool now has the ability to set a cap between 100 and 100 000 words on the
  word count histogram bars. This is useful if the user has added a large chunk of text, in which
  case the histogram bar is dominated by this one entry. Now, anything on and above the cap value
  will have a full bar, and all other entries scale from 0 to the cap value. PR #387.

**Documentation**

* The main index page of the documentation now has a build date on it. PR #390.

**Other Changes**

* The Travis CI build system has been altered to first check that the tests pass for Python 3.8,
  for then to move to the other supported Python versions. These are currently 3.6 and 3.7. Python
  3.9 will be added when it is released in October. PR #388.
* Some clean-up of the source code, mostly in terms of unused imports and missing docstrings. PR
  #391.

----

## Version 0.11 [2020-08-08]

Note: The source code has now switched to a default branch named `main` ahead of the changes
planned by GitHub. See their [notes](https://github.com/github/renaming) for more information.

**Bugfixes**

* The `pytest` config file now sets the local source path as the first search path for the main
  novelWriter package. This ensures that the tests can always find the correct version of the code
  when running tests. PR #381.
* The `install.py` script was expecting an older file layout for assets files. This has now been
  updated to the curren file layout. PR #380.

**User Interface**

* A set of new exception handling functions have been added. Recoverable errors will now pop an
  error dialog with the error message and a traceback for the user. The application will not
  generally exit on such errors, unless it causes Python itself to abort. It is possible to copy
  and paste the error message so it can be used for a ticket in the issue tracker. PRs #376 and
  #378.

**Documentation**

* The full documentation for novelWriter, available at
  [novelwriter.readthedocs.io](https://novelwriter.readthedocs.io/) has been rewritten. It was
  drifting out of sync with the development of the code. In addition, many improvements have been
  made to the reStructuredText formatting of the documentation source by providing better
  cross-reference linking and highlightings. The main repository README file has been updated to
  match. PRs #375, #382, and #384.
* The main `setup.py` script has been updated to also build documentation for the Qt Assistant when
  given a `qthelp` flag. The compiled help files are copied into the `nw/assets/help` folder, and
  bundled with the source when pushed to PyPi. The GUI has been altered to open the local help
  files instead of redirecting to the online documentation if the local files are both present and
  the Qt Assistant is installed. PR #375 and #379.

**Other Changes**

* Some minor changes to the source code has been made to more correctly use the Python
  `__package__` variable. PR #376.

----

## Version 0.10.2 [2020-07-29]

**Bugfixes**

* Fixed a crash when using the replace part of search/replace when using regular expressions for
  the search. The replace code assumed the search field was a string, which isn't the case when
  using RegEx, rather itb is a QRegularExpression or QRegExp object. This has now been resolved. In
  addition, the replace feature has been improved to make sure that it only replaces text selected
  by an actual search, not any user selected text. Issue #371, PRs #372 and #373.
* The Tokenizer class used for converting novelWriter markdown to other formats produced some
  invalid escape sequence warnings. The warnings did not seem to affect the results, but have
  nevertheless been fixed. PR #370.

**Features**

* Insert menu entries to insert single and double open and close quote symbols have been added.
  These are the symbols selected as the quote symbols in Preferences. They also have keyboard
  shortcuts associated with them. PR #367.

----

## Version 0.10.1 [2020-07-11]

**Bugfixes**

* Any error encountered when converting a project from the old project folder structure to the new
  were not properly propagated to the origin of the call. Any errors of warnings occurring in the
  process would previously not have been reported properly. These are no reported in a pop-up
  dialog. PR #359.

**User Interface**

* The tooltip of the search/replace Regular Expression option has been updated to state the feature
  only works for Qt 5.3 or higher. PR #359.
* The menus have been restructured a bit. The search options have been moved to a new Search menu.
  The menu order has been changed to a more standard order. The Build Novel Project tool moved to
  the Tools menu. The full screen distraction free mode is now named Focus Mode everywhere in the
  GUI, source code and settings files. Previously, different names were used in different places.
  PR #361.
* Tooltips have been added to main GUI buttons without a button text. PRs #361 and #363.

**Features**

* The search/replace Regular Expression option now uses the newest QRegularExpression tool instead
  of the older QRegExp tool if the Qt version is 5.13 or above. Otherwise, it still uses the old.
  The main benefit of the newer tool in this context is better Unicode support. PR #360.
* The Build Novel Project tool can now generate Roman numbers for chapter markers. Both upper and
  lower case is supported. PRs #362 and #363.

**Other Changes**

* The install scripts now try to create folders before copying icons. PR #364.
* The manifest file now lists the root assets folder, so that it is included in the PyPi build. PR
  #364.
* The .desktop template file has the correct categories set according to the FreeDesktop standard.
  PR #364.

----

## Version 0.10 [2020-06-30]

**Note:** If the project file is opened by this version of novelWriter, the project file can no
longer be read by an earlier version due to the change of how autoReplace settings are stored.

**User Interface**

* The Session Log dialog, now named Writing Statistics, has been redesigned and now has a few more
  filter options. This update also fixes the filtered time count properly. The dialog now shows a
  histogram of words added in a given session, or optionally, on a given date. The filtered log
  data can also be saved as a JSON or CSV file, the latter suitable for importing to a spread
  sheet. The new dialog tool required a new session log file format, so the new session log has
  been given a new file name. The old log file will be left untouched in the project's `meta`
  folder. For projects created prior to this change, the log will record a word count offset that
  will be subtracted from the first entry such that the first word diff will always be 1 instead of
  the total word count of the entire project. Such a large word diff would otherwise saturate the
  histogram. PRs #339 and #349.
* The document editor panel has received a footer bar like the one recently added to the document
  view panel. The footer bar currently shows the status level of the document, and the document
  word count. In addition, the word counter shows the change in count for the current session in
  the same way project word count and change is shown in the status bar. The document word count
  has been removed from the main window status bar. PR #348.
* The document editor footer can optionally be hidden in Distraction Free mode. PR #351.
* The Italic and Bold menu entries have been renamed to Emphasis and Strong Emphasis, which is more
  in line with what they represent in Markdown and HTML. They are still renderred as Italic and
  Bold in the document viewer, but the HTML export is using the `<em>` and `<strong>` tags. PR
  #350.
* Due to several issues with the formatting of emphasised text using `*`, `**`, and `***` wrappers,
  especially when using nested emphasis, the syntax for emphasis (italic) and strong (bold) has
  been reverted to use `_` and `**` wrapping, respectively. This removes the ambiguity, and
  resolves the corner cases. It was possible to resolve the issues by using a custom written parser
  that takes care of all valid combinations, but such a parser would be a bit too slow for use in
  syntax highlighting. I decided therefore to stick with RegEx parsing, and keeping those RegExes
  as short and fast as possible while enforcing the basic formatting rules. Separating the notation
  for emphasis and strong is commonly recommended when writing Markdown anyway, so it is a sensible
  compromise between speed and flexibility. This PR partially reverses PR #310. Issue #353, PR
  #355.
* The syntax highlighter now properly highlights overlapping formattings, including emphasised text
  inside of highlighted quotes. PR #355.
* The colour highlighting of emphasis, strong and strikethrough, can now be switch off in
  Preferences. The syntax highlighter will still apply the italic, bold and strike effects. PR
  #357.
* The project path in the Details tab of Project Settings can now be selected and copied to
  clipboard. Issue #354, PR #356.

**Other Changes**

* The way the auto-replace settings are stored in the project XML file has been changed in order to
  be more consistent with other features, and to avoid a potential pitfall in defining the tag name
  from a user-entered string. The project class retains its ability to read the old format of the
  file, and will save in the new format. The file format of the project XML file has been bumped to
  1.2. PRs #344, #346 and #347.

----

## Version 0.9.2 [2020-06-26]

**Bugfixes**

* The project tree word counts were getting mixed up when a file was moved to the trash folder, or
  permanently deleted. This has now been fixed, and moving a file should give a zero net change of
  project word count. Permanently deleting it will result in a negative net change. Issue #333, PR
  #335.

**User Interface**

* There is a feature in the project tree class that ensures that the tree item being acted on is
  visible in the tree. It is called when you for instance click the header of an open document. It
  was also activated when opening a document from the tree view with either double-click by mouse,
  or by using the Enter key. This meant that the tree view would often move, which made it hard to
  mouse click on items after eachother since you ended up chasing a moving target. This feature is
  now disabled for document open. In addition, the scroll into view feature has been added to the
  search/replace call to move into the next document when reaching the end of the current document.
  This was requested in Issue #332. PR #334.
* The Build Novel Project tool will now display the build time of the document in the preview
  window in order for the user to know if it is potentially out of date. The timestamp is given, as
  well as a fuzzy time string, indicating the age of the content. Issue #331, PRs #336 and #337.

**Documentation**

* The documentation has been updated to clarify the correct formatting for italic, bold and
  strikethrough formatting tags. Issue #220, PR #338.

----

## Version 0.9.1 [2020-06-21]

**Bugfixes**

* Fixed a serious bug in the replace part of the search/replace function that caused novelWriter to
  crash when the replace text function was called. Issue #327, PR #328.

----

## Version 0.9 [2020-06-21]

**Core Functionality**

* Underline text formatting has been removed. It is not standard HTML5, nor Markdown, and was
  previously implemented using the double underscore notation that in standard Markdown is
  renderred as bold text. Instead, novelWriter now renders a single `*` or `_` wrapping a piece of
  text _within_ a paragraphs as italicised text, and a double `**` or `__` as bold text. The
  keyboard shortcuts and automatic features _only_ support the `*` notation. A triple set of `***`
  are treated as both bold and italicised. PR #310.
* Strikethrough formatting has been added back into novelWriter using the standard Markdown `~~`
  wrapping. PR #310.
* Added support for thin spaces and non-breaking thin spaces. PR #319.
* The `Ctrl+Z` key sequence (undo) would not go through the wrapper function for document action
  for the document editor, but act directly on the document. This caused some of the logic
  preventing conflict between auto-replace and undo to be bypassed. This has now been resolved by
  blocking the keypress itself and let the menu action handle the key sequence. Issue #320, PR
  #321.
* The dialog window size and column width setting for the auto-replace feature in Project Settings
  are now preserved between closing and opening the dialog. Issue #322, PR #324.

**User Interface**

* The Open Project dialog will now ask before removing an entry from the recent projects list. PR
  #309.
* The text emphasis functions, either selected from the menu or via keyboard shortcuts, will now
  try to respond to the command in a more meaningful way. That is, the text editor will try to
  toggle the bold or italics features independently of eachother on the selected text. A menu entry
  to apply both at the same time has also been added. PR #310.
* The document editor search tool has been completely rewritten. It now appears as a search box at
  the top of the document, and has a number of toggle switches added to it. You can modify the
  search tool to be case sensitive, select only whole words, use regular expression search strings,
  loop when reaching the end, and continue the search in the next file in the project tree. For the
  replace feature, you can also select to have the feature try to preserve the case of the replaced
  word. Issues #84 and #305, PR #314.
* A dialog has been added for selecting quotation mark style. These are now used in the Preferences
  dialog instead of a plain text edit box. PR #317.
* Added an insert menu for inserting special symbols like dashes, ellipsis, thin and non-breaking
  spaces, and hard line breaks. PR #319.
* A menu option to replace straight single and double quotes in a selected piece of text has been
  added. This uses the same logic as the auto-replace feature. Issue #312, PR #321.
* When pressing `Ctrl+R` while the document editor has focus, the edited document will be viewed or
  refreshed in the document viewer. Previously, the selected document in the project tree had
  priority. The document is also now saved before loaded in the viewer, ensuring that it shows the
  very latest changes. Issue #143, PR #323.
* The selection in the project tree should not scroll into view when just opening the document.
  This can be quite annoying if loading several documents in sequence by double-clicking as the
  target may move just when you're about to click. PR #325.

**Other Changes**

* Added the file's class and layout to the meta data string of saved document files. This meta data
  is only used to restore the file meta information into the project if it was lost from the
  project file. It is also useful information when reading the file in external tools. PR #308.

----

## Version 0.8 [2020-06-14]

**Bugfixes**

* The HTML converter, used for the document view window as well as the Build Novel Project tool,
  would crash novelWriter if a file included an `@tag:` entry with no actual tag name following it.
  In addition to fixing this issue, the call to the converter is now also wrapped in a `try/except`
  construct to prevent crashes caused by potential edge cases in document content. If the rendering
  fails, the view window will show an error message instead of the intended document. Issue #298,
  PR #299.
* Clipping of the descended part of fonts in the document title bar has been fixed. Issue #295, PR
  #300.
* When clicking a tag in the editor while the viewer was closed, nothing would happen. Now, the
  viewer is first opened before navigating to the source of the reference tag. Issue #294, PR #306.
* The missing optional rendering of synopsis comments in the document view panel has been added.
  Mentioned in Issue #301, PR #311.

**User Interface**

* A details panel below the Outline tree view has been added. The panel shows all the information
  of a selected row in the tree view above, including hidden columns, and some additional
  information. The tags and references also become clickable links that when clicked will open in
  the document viewer. PR #281.
* Icons have been added to the Title and Document columns in the Outline. The titles get a new icon
  indicating the header level, while the documents get the already existing document icon. PR #302.
* Added a context menu to the project tree for easier access to some of the most use actions on the
  tree. PR #282.
* Improved the support for High DPI screens. Margins and box sizes that were hardcoded should now
  scale. User settings should also scale back and forth when switching between scale factors. Issue
  #280, PR #285.
* The total edit time of a project is now displayed on the Details tab of the Project Settings
  dialog. PR #290.
* The title bar in the document editor now has a full screen button and a close button, and in the
  document viewer a reload button and a close button. The full screen button toggles the
  distraction free mode, and the reload button regenerates the document being viewed to update any
  changes that may have been made to it. PRs #293, #300, #303 and #306.
* The References panel below the document viewer has been redesigned. It now sits in a resizeable
  panel below the document, and its controls sit in a footer bar in the document itself. The
  functionality of the feature is otherwise unchanged, but the buttons have received new icons. PRs
  #304 and #306.
* The option to render comments and synopsis in the document view panel has been added to
  Preferences. The toggle option for comments that was previously in the menu has been removed. PR
  #311.

**Project Structure**

* The way GUI states of switches, column widths, etc., is saved has been improved a bit during the
  High DPI updates. PRs #285 and #286.
* Some settings have been moved around to more appropriate sections in the project XML file. The
  project load function still reads the values from the previous location if opening an older
  project file. PR #288.
* A file opened in the Trash folder is no longer "Read Only". The feature was rather arbitrary, and
  also required a GUI element to notify the user of the fact. Any file can now be edited. PR #292.

**Code Structure**

* The core classes making up the project itself were previously merged into a single source code
  file. This file was getting a bit big, so they have been split up again. PR #289.
* A lot of Inkscape meta data has been removed from the SVG icons, reducing the file sizes quite a
  bit. PR #291.
* Opening and closing of files are now properly handled also when using the ConfigParser tool.
  Previously, files were not properly closed after the content had been read, leaving the handles
  open until the Python garbage collector handled them. PR #300.

----

## Version 0.7.1 [2020-06-06]

**Bugfixes**

* For some fonts (especially Ubuntu) the minimum column width in the tree widgets would be
  estimated to be too large. It especially meant that the "include when exporting" flag had a
  column much wider than it needed to be. This setting is now overridden with the known size of the
  icon, plus a 6 pixel margin. PR #278.
* Correctly fixes issue #273, which was actually due to an old css setting from early development.
  PR #287.

**User Interface**

* The Build Novel Project tool now has an option to not style the text before printing or exporting
  to file. PR #276.
* When opening an item in the project tree, the focus remains on the tree and no longer switches to
  the editor. It makes it easier to flip through files and look at them by pressing enter
  repeatedly. PRs #278 and #287.
* Added a title icon and document icon to the outline view. PR #278.
* The timeline class root folder now has a calendar icon instead of a clock. PR #287.
* Regrouped the options on the Build Novel Project tool a bit. They are now sorted into Titles,
  Format, Text and File categories, with more consistent labelling. PR #278.
* A link colour has been added to the Build Novel Project tool. It's the same colour as the header.
  PR #287.

**Other Changes**

* Reduced the number of files and folders in the source code a bit. PR #277.

----

## Version 0.7 [2020-06-01]

**Bugfixes**

* Fixed a bug where novelWriter might crash if a file is deleted immediately after being created,
  and also additional points-of-failure if the project was new. PR #267.

**User Interface**

* The back-references list in the project view panel now shows references to any tag in the open
  document, not just the first tag. Issue #227, PR #234.
* Clicking a tag now tries to scroll to the header where the tag is set. The index needed a couple
  of minor changes for this feature, so this will invalidate the old index for a project saved with
  an older version, and require a new to be built. This is done automatically. PR #234.
* Moved the Close button on the "Build Novel Project" dialog to the area with the other buttons
  since we anyway increased the size of that area. PR #256.
* Updated the unit for Preferences > Editor > Big document limit from `kb` to `kB`. Issue #258, PR
  #260.
* Added Typicons-based coloured icon set also for light GUI background. PR #265.
* The export check mark that was added to the Flags column in the project tree in Version 0.6 has
  been moved to its own column, and been replaced with a proper icon. The details panel below it
  has been updated as well. PR #268.
* Icon sizes are now calculated based on the size of the text, and all text and icons should scale
  relative to the default GUI font size. PR #268.
* The font family and size of the main GUI font can now be changed in Preferences. For Windows,
  this defaults to Cantarell 11pt, which is now shipped with novelWriter. On other systems it
  defaults to the system font. Special accommodations had be made for Ubuntu where the font size of
  the tree widget was not updated automatically (Issue #273). PRs #269, #270, #274 and #275.
* There are no Monospace fonts on the main GUI any more. Where fixed width is needed, the size is
  calculated beforehand with Qt's font metrics class. PR #271.
* Fonts are now selected via the system's font dialog rather than the font combo box. PR #270.
* Word, character and paragraph counts are now updated on the project tree details panel if the
  file currently being edited is also selected in the tree. PR #272.
* The Build Novel Project dialog now shows the previous generated content when it's opened. PR
  #272.
* The Build Novel Project tool can now export the HTML and NWD output into a JSON data file. This
  file is convenient if the user wants to post-process the output with for instance Python, or one
  of the other numerous languages that can read JSON files. PR #272.

**Project Structure**

* The project folder structure has been simplified and cleaned up. We also now freeze the main
  entry values in the main XML file. The XML file is now given version 1.1, and no further core
  changes to its structure will be made without bumping this version. We're also locking it to only
  be opened by version 0.7 or later. An old project file is converted on first open. PRs #253 and
  #261.
* When a project is closed, two table of contents files are written to the project folder. They are
  named `ToC.txt` and `ToC.json` and are there for the user's convenience if they want to find a
  specific file from the project in the data folders. As discussed in Issue #259, PRs #261 and
  #262.
* The expanded node flag from the project tree was also saved for file entries, which cannot
  actually be expanded. These flags are no longer saved in the XML file. PR #261.

**Other Changes**

* Dropped the usage of `.bak` copies of document files. This was the old method to ensure the
  document data was written successfully, but it uses twice the storage space. Instead, writing via
  a temp file is the current safe way to save files. PR #248.
* The project class now records the accumulated time in seconds a project has been opened. This
  data is not yet displayed anywhere, but it is being tracked in the project XML file. PR #261.

**Test Suite**

* Added tests for Build Novel Project, Merge Folder and Split Document tools. PRs #263 and #264.

----

## Version 0.6.3 [2020-05-28]

**Bugfixes**

* It was possible to have the backup folder set to the same folder as the project, resulting in an
  infinite loop when `make_archive` was building the zip file. This crash of paths is now checked
  for before moving to the archive step. Issue #240, PR #241.
* Fixed an issue with the Build Novel Project tool on Ubuntu 16.04 LTS where the dialog wouldn't
  open. Issue #243, PR #246.

**User Interface**

* Renamed the "Generate Preview" button on the "Build Novel Project" tool to "Build Novel Project".
  You must actually click this to be able to export or print. Issue #237, PR #238.
* Added font family and font size selectors to the "Build Novel Project" tool. You may want a
  different print font than used in the editor itself. Issue #230, PR #238.
* Removed the "Help" feature in "Build Novel Project" and instead added detailed tooltips. Issue
  #250, PR #249.
* Changed the title formatting codes for "Build Novel Project" to something less verbose. The old
  codes are translated automatically. Issue #247, PR #249.
* A margin of the viewport (outside the document) has been added to the document editor and viewer
  to make room for the document title bar. Previously, the title bar would sit on top of the
  document's top margin, which would sometimes hide text that would otherwise be visible (when
  scrolling). PR #236.
* Fixed an alignment issue for the status icon on the project tree details panel. Mentioned in
  #235, PR #239.
* Removed the `Xo` icon for NO_LAYOUT in the project tree details panel. Mentioned in #235, PR
  #239.
* Added a "Details" tab to the "Project Settings" dialog, which also lists the project path. Issue
  #242, PR #239.

----

## Version 0.6.2 [2020-05-28]

* Botched release. Replaced with 0.6.3. Crashes when Build Novel Project is opened.

----

## Version 0.6.1 [2020-05-25]

**Bugfixes**

* The Outline view now takes into consideration the exported flag, and does not show excluded files
  in the outline. PR #224.
* Page layout format was ignored when exporting project. The formatting of this layout has now been
  added. PR #224.
* If multiple headings were present in a file, the sorting of headings in the Outline view would
  follow a text sort not a numerical sort of the line numbers. That is, it would be sorted as "1",
  "10", "2", "20", etc. This has been fixed. PR #226.
* The text justification in the preview in the  Build Novel Project was following the main
  Preferences settings, not the Build settings. This did not affect the formatting of the exported
  file itself, but the preview is now made consistent with the build settings. Issue #228, PR #231.

**User Interface**

* Recent projects in the open project dialog can be removed from the list by hitting the delete
  key. PR #225.
* Moved the browse button to after the path box in the open project dialog. PR #225.

**Other Changes**

* The three remaining dependencies now have a minimum version set. PR #224.
* Moved the sample project up one folder level. PR #224.

**Documentation**

* The export page in the documentation erroneously stated that line breaks could be added to titles
  by adding `%\\%`. The correct syntax is `\\`. Issue #229, PR #231.

----

## Version 0.6 [2020-05-24]

**Bugfixes**

* Fixed a bug in validation of `@tag:` meta tags where one or more spaces before the `:` would
  still pass as a valid tag, but the keyword index array would be missing those spaces in its
  counter. This mainly affected the highlighting of keywords, which would be misaligned. PR #206.

**User Interface**

* The Export Tool has been removed and replaced by a new tool called "Build Novel Project". The new
  tool has the same filtering options as the Export Tool, but with more formatting options for
  titles. It also has a preview window to display the generated document. A Save As button provides
  exports to HTML, novelWriter Markdown, plain text, PDF and Open Document format. LaTeX export has
  not been ported over, and interfacing with Pandoc is no longer supported either. Although, as
  before, the HTML export can be converted with Pandoc to other formats outside of novelWriter. The
  new tool also supports printing. PRs #204, #220 and #221.
* The Project Settings, Preferences, Item Editor, Merge Documents, and Split Documents dialogs have
  been redesigned. The ones with tabs now have vertical tabs on the left with horizontal labels.
  The dialog design should be more compact, and have room for more tabs for future settings. PR
  #212.
* A new icon, as well as a mimetype icon for the project files, have been designed and added to the
  app. PRs #213 and #214.
* The About dialog has been completely redesigned to allow more information. PR #217.
* The Open Project dialog has been cleaned up and made more readable. The project paths have been
  moved out of the list, and are now displayed when an item is selected instead. Icons have been
  added, and the New project dialog can also be triggered from this dialog. PR #218.
* The document stats have been added to the details panel below the project tree. PR #219.

----

## Version 0.5.2 [2020-05-21]

**Bugfixes**

* When running on Windows 10, some of the buttons were missing icons. More fallback icons have been
  added to ensure that all current buttons have a fallback path that always ends in an icon. PR
  #211.

**User Interface**

* The statusbar has been redesigned a bit. The block icons showing document and project saved
  status have been replaced by LED icons. The statistics has been moved to a separate label, and
  most of the detailed stats moved to its tooltip. PR #210.
* Default icon theme is now `Typicons Grey Light`. PR #211.
* Clicking on the document header selects the document in the project tree, but this functionality
  has been enhanced to also ensure the document is expanded and visible in the tree. If it's
  scrolled out of view, the tree will scroll it into view. PR #215.
* Syntax highlighting of text in quotes can now be turned off in Preferences. PR #215.

**Core Functionality**

* Checking for version dependencies and a few packages (aside from PyQt5) is now done later in the
  start-up so that it is possible to alert the user with a dialog box instead of terminal error
  messages. PR #210.
* Made a few minor changes to the code so novelWriter can run with Python 3.4.3 and Qt 5.2.1, that
  is, it runs on last version of Ubuntu 14.04. This level of compatibility is not guaranteed to
  remain in the future, but for now, the changes have no impact on functionality. PR #210.

----

## Version 0.5.1 [2020-05-14]

**Bugfixes**

* Fixed a bug where only some of the text would be rendered in the editor window when a large text
  document was loaded. The text is there in the buffer, but the rendering process was interrupted
  by the function that recalculates margins. This recalculation was added with the document tiles
  in 0.5. The re-rendering of the text could be triggered by opening the search bar, indicating
  that it was caused by the shifting of the vertical document frame. PR #208.

**User Interface**

* The icon theme functionality of novelWriter has been reworked. For the default system theme, very
  little has changed. It should still load whatever the system provides, but this doesn't work for
  all icons on Windows 10 for instance. It is now possible to select between three icon themes in
  the Preferences dialog, independent of the GUI theme. Using a theme breaks the dependency on the
  operating system to provide standard icons. Qt provides some, but not all needed by novelWriter.
  PR #207.
* Added a check that warns if the project file was saved with a newer version of novelWriter as
  that may cause meta information to be lost. This warning will remain there until the file format
  is finalised. This is an issue with preserving certain settings, not the project structure
  itself. PR #205

**Debugging**

* Reduced the number of command line switches needed for debug runs. PR #205.

----

## Version 0.5 [2020-05-09]

This release of novelWriter has a number of feature updates, bringing it one step closer to initial
feature completeness for a version 1.0 release.

In the pipeline for 1.0 is a completely new export tool with improved and added options, including
printing. Further improvements are also planned for the new Outline View added in this version.
When these additions are completed, novelWriter will start moving towards a 1.0 release via release
candidates. I'm hoping to wrap up this year and a half long stage of initial development soon so
that I can spend more time using it than creating it.

**Additional thanks** to @countjocular for PRs #173 and #174, and to @johnblommers for all the
helpful feedback and issue reports for the new features added in this, and previous releases.

### Noteable Changes

* The Timeline View dialog is now gone. Instead, the main window area has been split into two tabs.
  The first, the "Editor", contains the Document Editor and Viewer panels. The second, the
  "Outline", contains a new Outline View of the novel part of the project, broken down into a tree
  view of all the project headings. All meta data associated with each part of the novel can be
  viewed in further columns, selectable from a drop down menu by right-clicking the header. These
  columns can also be rearranged.
* Both the Editor and Viewer panels now have a header showing the document label as seen in the
  Project Tree. Optionally, the full path of the document can be viewed. Clicking this header will
  select the document in the Project Tree, making it easier to find where the document belongs in
  the structure.
* A project load dialog has been added when novelWriter is launched. It will show you your recently
  opened projects, let you browse for those that aren't listed, or create a new project. More
  features will be added to this dialog later on.
* The Preferences dialog has been completely redesigned to make it easier to find the various
  settings and understand what they do.

### Detailed Changelog

**Features**

* An Outline View panel has been added to the main GUI window. The Outline View can show all meta
  data associated with a novel heading in a column-wise manner. The Timeline View feature has been
  dropped in favour of the new Outline View. PRs #140, #181 and #191.
* A synopsis feature has been added. It allows a comment to be flagged as a synopsis comment to be
  picked up by the indexer and displayed in the GUI. Currently available in the Outline View. PRs
  #140 and #191.
* A document title bar has been added to the top of the editor and viewer. These show the document
  label as seen in the project tree. Optionally, the full document path can be shown. Clicking the
  title will highlight the document in the project tree. PRs #192 and #194.

**User Interface**

* A Project Load dialog has been added, which pops up when novelWriter is launched. It allows for
  opening other recent projects, browse for projects, or start a new project. This replaces the
  former Open and New Project features, as well as the Recent Projects menu entry. PRs #177 and
  #183.
* The command line switches for debugging have been changed a bit. Higher level of debugging now
  includes the lower levels, preventing the need for specifying for instance both debug and verbose
  debug. PR #182.
* The Preference dialog has been completely redesigned. The options are now displayed vertically,
  in four tabs instead of two, and with more informative text explaining what they do. Some
  previously unconnected options have also been added. PR #193.

**Bug Fixes**

* The `install.py` script has been fixed to reflect changes in storage location of the themes. PR
  #174.
* Fixed a bug with launching Preferences without Enchant spell checking installed. PR #190.
* A minor issue with running backups with no backup path set has been fixed. The backups would be
  written into the source folder, or wherever novelWriter was launched from, which is a very messy
  fallback. PR #195.

**Documentation**

* Some outdated links and a number of typos and spelling errors have been corrected. PR #173.
* Documentation has been brought up to date with the current set of features of novelWriter. PR
  #202.

**Project Structure**

* Opening a project now writes a lock file to alert the user if the same project is opened more
  than once. The warning can be ignored if the user wants to proceed. PR #179.
* Two new meta tags have been added to the project file to store a counter for the number of times
  the project has been saved or autosaved. The meta information is not currently displayed in the
  GUI, but could be added to an About Project dialog in the future. The PR also adds checks to
  ensure XML attributes exist before attempting to load them. PR #180.
* A single line of document meta data is now written to the top of document files. They mainly
  serve to identify the file content if one opens the file directly in an external editor, but also
  assist the Orphaned Files tool to identify the files when they are found, but missing from the
  project tree. PRs #200 and #201.

**Code Improvements**

* For the Outline View, the `NWIndex` class has been restructure and extensively rewritten. It is
  more fault tolerant, and will automatically rebuild a corrupt index loaded from cache. PR #140.
* The way that dialog options (which options were selected last time a dialog was open) has been
  rewritten. All data is now stored in a single JSON file in the project meta folder. PR #175.
* Since the config class is instanciated before the GUI, error reporting to the user was tricky. An
  error cache has now been added to allow non-critical errors to be displayed after the GUI is
  built. PR #176.
* All source files now have the minimal GPLv3 license note at the top. PR #188.
* Also added license info to the command line output. PR #189.
* Large chunks of the code has been restructured. Mainly the non-GUI parts, which have mostly been
  merged into a new `core` folder. Several classes which are only used by a single object have been
  merged into the same file, reducing the total number of source files a bit. PR #199.

----

## Version 0.4.5 [2020-02-17]

**Features**

* A project can now be opened from the command line by providing the project path to the launching
  script. PRs #164 and #166.

**User Interface**

* Added functionality to split a document into a folder of multiple documents, and also to merge a
  folder of documents into a single document. PRs #159 and #163.
* It is now possible to permanently delete files from the Trash folder. This can be done
  file-by-file or by using the Empty Trash option in the menu. PRs #159 and #163.
* When running the spell checker, a wait cursor is displayed. This will alert the user that
  novelWriter is working on something when, for instance, a very large document is opened and
  initial spell checking is running. PR #158.

**Bug Fixes**

* Fixed a few keyboard shortcuts that were not working in distraction free mode. PR #157.
* Added a check to ensure the user does not drag and drop an item into the Orphaned Items folder.
  Since this folder is not an actual project item, novelWriter would crash when trying to change
  the dropped item's parent item to the Orphaned Items folder. Now, instead, the drop event is
  cancelled if the target folder is Orphaned Items. PR #163.

**Code Improvements**

* The way project files are saved has been altered slightly. When a project file or document file
  is saved, the data is first streamed to a temp file. Then the old storage file is renamed to
  .bak, and and the temp file is renamed to the correct storage file name. This ensures that the
  storage file is only replaced after a complete and successful write. PR #165.
* The cache folder has been removed. It was used to store the 10 most recent versions of the
  project file. Instead, the previous project file is renamed to .bak, and can be restored if
  opening from the latest project file fails. Any additional restore capabilities should be ensured
  by backup solutions, either the internal simple zip backup, or other third party tools. PR #165.
* The dependency on the Python package `appdirs` has been dropped. It was used only for extracting
  the path to the user's config folder, a feature which is also provided by Qt. PR #169.

----

## Version 0.4.4 [2020-02-17]

* Botched release. Replaced with 0.4.5.

----

## Version 0.4.3 [2019-11-24]

**User Interface**

* Added keyboard shortcuts and menu entries for formatting headers, comments, and removing block
  formats. PR #155.
* Disable re-highlighting of open file when resizing window. This is potentially a slow process if
  the spell checker is on and the file is large. There is no need to do this just for reflowing
  text, so it is now disabled on resize events. Issue #150, PR #153.
* Improved the speed of the syntax highlighter by about 40% by not using regular expressions for
  highlighting block formats and by skipping empty lines entirely. PR #154.

**Bug Fixes**

* Fixed an issue when closing the import file dialog without selecting a file, the import would
  procede, but fail on file not found. The import is now cancelled when there is no file selected.
  PR #149.
* Fixed an issue with markdown export where it did not take into account hard line breaks. Issue
  #151, PR #152.
* Fixed a crash when running file status check when the project contains orphaned files. PR #152.

----

## Version 0.4.2 [2019-11-17]

**User Interface**

* Distraction free mode now also hides the menu bar, but all keyboard shortcuts used for editing
  remain active. The rest are disabled. PR #142.

**Bug Fixes**

* Fixed various issues with spell checking highlighting. The highlighting and the editor didn't
  always agree on what words were spelled wrong. PR #141.
* The status bar now shows what spell checking language is actually loaded. Previously, it just
  showed the language selected in the settings. That was a bit misleading as the available
  dictionaries can change due to the change in installed dictionary on the system. PR #145.

----

## Version 0.4.1 [2019-11-10]

**Features**

* If no external spell check package is available, novelWriter can now fall back to use a simple
  spell checker based on word similarity comparison provided by the Python standard package
  `difflib`. That means spell checking is always available, although the difflib-based spell
  checker is both slow and lacks many features of other packages. This feature comes with a general
  English dictionary, and a GB and US dictionary. These are just lists of correct words provided by
  aspell. PR #130.
* Language information (spell checker) is now shown on the status bar. In addition, the timer has
  been converted to monospace font and received an icon. PR #136.
* The new icons exist in both dark and neutral mode, and the mode can be set in the preferences.
  This makes it easier to see the icons on a dark system theme. PR #135.
* Distraction free mode, key shortcut `F8`, and full screen mode, shortcut `F11`, are now
  available. This PR also fixes some issues with rescaling of text margins when windows or panels
  are resized. PR #137.

**User Interface**

* Most text boxes now have a character limit. Before, the only limit was the limit set by Qt itself
  of ~32k characters. PR #126.
* Key combination `Ctrl+G` is now an alternative to `F3`, forward search, and vice versa for
  backwards search. This makes more sense on macOS. Issue #124, PR #126.
* The shortcut for the replace feature is now `Cmd+=` on macOS, and remains `Ctrl+H` on Linux and
  Windows. Issue #124, PR #126.
* The sample project in the source code has been improved to better show the features of
  novelWriter as they currently are. The old text was a bit out of date. The new text also explains
  the features it demonstrates. PR #132.

**Bug Fixes**

* Fixed a bug where a long file label would expand the tree pane due to the details panel
  expanding. The label itself will no longer show more than 100 characters, and is word wrapped.
  Issue #120, PR #122.

**Code Improvements**

* The code has been reorganised, import headers been cleaned up, and the code made more or less
  PEP8 compliant. PRs #118, #119, and #138.
* The dependency on the `pycountry` package has been dropped. The feature based on it now uses an
  internal list of country codes for describing spell checker languages. PR #129.
* The themes manager has been improved, and the loading of icons now supports a number of fallback
  steps to ensure something is shown in most cases. The final fallback is the system's own icon
  theme. PR #135.

----

## Version 0.4 [2019-11-03]

**Features**

* The export dialog now allows limited support for exports using Pandoc. The Pandoc conversion is
  run as a stage two of the export process. Pandoc integration is fickly on Windows, but works well
  on Linux. PRs #82 and #104.
* The editor now supports Markdown standard hard line breaks, and exports these correctly to the
  various file formats and to the document view pane. Hard line breaks can be inserted by either
  appending two or more spaces to the end of a line, or by pressing `Shift+Enter`. PR #83.
* The editor now supports and preserves non-breaking spaces. Unfortunately, the preservation of
  these spaces on save and reload is dependent on Qt 5.9 or later. Non-breaking spaces are
  preserved on export to html and LaTeX. PR #87.
* An option to show tabs/spaces and line endings in the document editor has been added to the
  Preferences dialog. PR #90.
* The document view pane now has a "Referenced By" panel at the bottom, showing links to all
  documents referring back to the document being viewed. The panel is collapsible, and has a sticky
  option that will prevent it from updating if links are followed. PRs #109 and #110.
* The tag and reference system no longer has any restrictions on file class. That is, any file can
  have tags and references, and they are indexed by the indexer and displayed as links in the
  document view pane. The timeline view behaves as before, only listing active Novel files. PR
  #114.
* A new root folder type and keyword for "Entities" has been added. These can be useful for
  describing plot elements fitting under such a category. PR #115.

**User Interface**

* Tags and references in the editor are now "clickable" in the sense that pressing `Ctrl+Enter`
  with the cursor on them will open the reference in the view pane. PR #98.
* Warnings triggered when the user tries to use features with missing package dependencies will now
  provide a link to the package website. PR #86.
* Adding the `~` character in file path boxes is now expanded to the user's home directory. PR #94.
* The recent projects submenu no longer has a number prefix, and a "Clear Recent Projects" option
  has been added. PRs #86 and #94.
* Syntax themes based on Night Owl and Light Owl themes have been added. PR #97.
* Read-only files now have a notification popping up at the top of the edit pane, and the files are
  actually not editable. PR #106.
* Tabs are now properly exported in formats where this makes sense. For plain text files, a tab is
  converted to four spaces. For html exports they are converted to a long space, equivalent to four
  spaces. PR #113.
* A toggle button in the Document menu now allows displaying file comments in the document view
  panel. PR #115.

**Bug Fixes**

* Some issues with unicode conversion and LaTeX export have been addressed, but the escaping of
  unicode characters is prone to errors. The user should be careful with using special symbols if
  export to LaTeX is intended. The package `latexcodec` should be able to handle Latin based,
  language specific characters. PRs #73 and #79.
* Fixed some long-standing issues with running novelWriter on Windows. The config folder requires a
  set of two folders to be created on first use, which the config class did not expect. This is now
  resolved. In addition, Python does not default to utf-8 when writing files on Windows, so all
  open statements now have encoding defined. Failing to open files also had the risk of truncating
  them. This has been avoided by distinguishing new files from broken files. PR #81.
* Dark theme was not rendering properly on multiple platforms. This was resolved by forcing the Qt5
  style to "Fusion", which allows further formatting by the novelWriter themes code. The user can
  override the Qt styling option through the `--style=` flag on the command line. PR #96.
* The behaviour of files in the Trash folder has been fixed. These are now read only. PR #106.
* Fixed a bug where the last line of a title or partition page would be ignored on export. PR #113.
* Drag and drop onto the root level of the tree has been disabled. This was anyway only allowed for
  root folder items, but it was tricky to enforce this properly for other files. In order to move
  root folders around now, the move up and down features need to be used instead. #115.

**Installation**

* A script for `pyinstaller` has been added, making it possible to generate standalone executables
  of novelWriter on at least Windows and Linux. PR #91.
* novelWriter has been made `pip install` ready. PRs #107 and #108.

----

## Version 0.3.2 [2019-10-27]

**Documentation**

* The documentation has been rewritten and added to the Read the Docs website. Pressing `F1` or
  `Help > Documentation` in the menu opens the novelWriter documentation page. PRs #68 and #69.

**User Interface**

* Filters have been added to the Timeline View window so unused tags can be hidden, and it's
  possible to select only certain classes of tags to display. PRs #61 and #62.
* The dialog boxes for Timeline View and Session Log now remember the filter choices from previous
  instance for the same project. PR #62.
* When having a document open in the editor, text can be imported into it from a plain text file.
  No formatting conversion of the imported text is performed. That is up to the user. However, this
  allows for importing novelWriter documents from other projects or from a previous export,
  partially addressing request in issue #63. PR #65.
* The Export feature now includes exporting to LaTeX, which allows building PDFs with pdflatex or
  other tools. PR #73.
* Export of a novelWriter flavour markdown file is also supported. This file can be imported back
  in as-is, and almost completes an export-edit-import cycle. A split document into multiple files
  feature will be added soon. PR #73.

----

## Version 0.3.1 [2019-10-20]

**Bug Fixes**

* The backup request dialog should pop up on any change to the project during the last session, not
  just on unsaved changes. PR #58.
* The regex that searches for words for the spell check highlighter was not including unicode
  characters, so it would underline parts of words using unicode characters even if the word was
  spelled correctly. PR #58.
* When having unsaved changes in an open document, while changing editor configuration options, the
  document would be reloaded from disk when the changes were applied. This meant the unsaved
  changes were lost. The document is now saved before the editor is re-initialised. PR #58.

**User Interface**

* Added a GUI to display the session log. The log has been around for a while, and records when a
  project is opened, when it's closed, and how many words were added or removed during the session.
  This information is now available in a small dialog under `Project > Session Log` in the main
  menu. PR #59.
* The export project feature now also exports the project to Markdown and HTML5 format. PR #57.

----

## Version 0.3 [2019-10-19]

**User Interface**

* Added project export feature with a new GUI dialog and a number of export setting. The export
  feature currently only exports to a plain text file. PR #55.

----

## Version 0.2.3 [2019-10-06]

**User Interface**

* The search feature now also allows for replacing text, so the basic search/replace tools in now
  complete. PRs #51 and #52.
* All icons have been removed from the menu, and the dark theme has received a new set of basic
  icons. They are not very fancy, so will perhaps be replaced by a proper icon set later. PR #53.

----

## Version 0.2.2 [2019-09-29]

**Bug Fixes**

* Fixed a bug where loading a config file with the dictionary language set to `None`, or presumably
  a missing dictionary, would trigger a fatal error. PR #47.

**User Interface**

* Added a basic search function for the currently open document. This is a simple interface to the
  find command that exists in the Qt document editor. It will be extended further in the future. PR
  #49.

----

## Version 0.2.1 [2019-09-14]

**Bug Fixes**

* The _Tomorrow_ theme had the wrong set of colours. PR #39.

**Documentation**

* Added the backup feature to the documentation. PR #40.

**User Interface**

* The auto-replace list in project settings is now sorted alphabetically. PR #43.
* Added version checking of the Qt5 and PyQt5 dependencies. Non-essential functionality that
  depends on very recent versions of Qt5 are now switched off if version is too low. Currently only
  affects the custom tab stop length, which requires version 5.10. Issue #44, PR #45.

**Code Improvements**

* Minor changes to the About novelWriter dialog and to how backup filenames are generated. PR #41.

----

## Version 0.2 [2019-06-27]

**Documentation**

* Added documentation in English. The help file opens in the document view pane when the user
  presses `F1` or selects it from the Help menu. PR #27.

**Themes**

* Complete rewrite of how syntax highlighting and GUI themes are handled. These are now set
  separately, and the dark theme uses QPalette to handle the dark colours, which makes the dark
  theme a lot more portable between operating systems. #34 and #35.
* Added the five "Tomorrow" colour themes to list of syntax highlighter themes. PRs #34 and #35.

**User Interface**

* Added a preferences dialog for the program settings. No longer necessary to edit the config file.
  PR #30.
* The document viewer remembers scroll bar position when pressing `Ctrl+R` on a document already
  being viewed. PR #28.
* Removed version number from windows title. PR #28.
* The auto-replace items in Project Settings are now editable. PR #29.
* Changed how document margins are handled. This implementation works better and drops the
  difference between horizontal and vertical margins in favour of using the QTextDocument margin
  setting. PR #33.

**Code Improvements**

* Spell checking is now handled by a standard class that can be subclassed to support different
  spell check tools. This was done because pyenchant is no longer maintained and having a standard
  wrapper makes it easier to support other tools. PR #31.

----

## Version 0.1.5 [2019-06-08]

**Bug Fixes**

* Closing the application with the window X button, and selecting No on the dialog, still closed
  the application. Properly handling the close event now so that the closing is cancelled. PR #21.
* Many of the menu option would cause novelWriter to exit or otherwise make mistakes when clicked
  if no project was open. They all check for this now. PR #23.

**Timeline**

* Added an index to the project that holds the position of all headers in the novel part of the
  project and all tags set in the notes part. It also holds all the links from novel files to
  notes. The relationship can be viewed in a new TimeLineView GUI. It's in the tools menu, and can
  also be opened with `Ctrl+T`. PR #22.
* The spell checker now used this index to highlight keywords/value sets. If the keyword or value
  is not valid, it will not be highlighted and will instead have a wiggly line under it. This also
  checks that references point to valid tags. For this to work, the index has to be up to date. The
  index of a file is saved when the file is saved, but the entire index can be rebuilt by pressing
  `F9`. PR #22.

**Status Bar**

* Redesign of the status bar adding project and session stats as well as a session timer. PR #21.
* Project word count is written to the project file, which is needed for the session word count. PR
  #21.
* Closing a project now clears the status bar. PR #21.

**Editor**

* Spell checker now ignores lines staring with `@`, and words in all uppercase. PR #21.
* A document can be closed, which also clears it from last edited document setting in the project
  file. I.e. it is not re-opened on next start. PR #21.
* Tab width is now by default 40 pixels, and can be set in the config. PR #21.

----

## Version 0.1.4 [2019-05-25]

**Bug Fixes**

* Fixed a bug where an item had to be selected in the tree view for a root item to be created. PR
  #16.

**User Interface**

* The main area can now be split into two, with the document editor on the left and a document
  viewer on the right. PR #13.
* The list of novel document status and plot element importance levels can now be edited through
  the Project Settings dialog. The values are per project, and saved in the main project XML file.
  PR #17.
* Cleaned up opening and closing projects, as well as how new projects are created. A new project
  can also not be saved in a folder already containing a novelWriter project. That was previously
  possible, resulting in the old XML file being overwritten. PR #18.
* Some minor GUI improvements were added, PR #19:
  * Pressing `F2` also opens the edit item dialog, like `Ctrl+E` does.
  * When the document editor and viewer split slider is moved, the editor resizes properly.
  * The document viewer can be closed, expanding the editor to the full window size again.
  * A project can be closed with `Ctrl+Shift+W`, and the menu entry has an icon.
  * Exit button/menu now asks if you want to close.

**Themes**

* The colours for syntax highlighting can now be edited in a config file in the themes folder. The
  main GUI css file also lives in the same folder. The default theme lives in the default
  subfolder, and more folders can be added. Switching themes involve changing the theme setting in
  the main config file to the name of the themes subfolder. PR #15.

**Code Improvements**

* Loading the project with the items in the wrong order is possible. That is, the child item is
  stored before its parent. A saved file should not ever be like that, but an edited file might.
  Even if the file shouldn't be edited manually. PR #16.

----

## Version 0.1.3 [2019-05-18]

**User Interface**

* The cursor position is now saved when a document is saved, and restored when the document is
  opened. PR #12.

**Test Suite**

* Major upgrades to the test suite, now also testing GUI elements. Coverage at 73%. PRs #9 and #11.

----

## Version 0.1.2 [2019-05-12]

**Bugfixes**

* Fixed a critical GUI bug when trying to create new folders and files in the tree.
* Caught a bug when creating a new file, but novelWriter couldn't figure out what class the parent
  item had and returned a `None`. Could not recreate the bug, but added a check for it anyway.

**Code Improvements**

* Changed the way user alerts are generated, and added the alert levels to an enum class named
  `nwAlert`. Also added a new level named `BUG`.

----

## Version 0.1.1 [2019-05-12]

**User Interface**

* Rewritten the spell check context menu. The previous implementation was adapted from a Qt4
  example, but could be improved a great deal. It now also doesn't have the default context menu,
  and allows for adding words to personal word list. Spell checking can also be enabled and
  disabled from the menu, and re-run on a the current document. PRs #1 and #3

**Test Suite**

* Added a unit test framework based on `pytest`. This currently checks basic opening and saving of
  the main config file and the main project file. PR #2

----

## Version 0.1 [2019-05-10]

This is the initial release of a working version of novelWriter, but with very limited
capabilities. So far, the following has been implemented:

* A document tree with a set of pre-defined root folders of a given set of classes for different
  purposes for novel writing. That is, a root item for the novel itself, one for charcaters, plot
  elements, timeline, locations, objects, and a custom one.
* A plain text editor with a simplified markdown format that allows for four levels of titles, and
  bold, italics and underline text.
  * In addition, the format supports comments with lines starting with a `%`.
  * It also allows for keyword/value sets staring with the character `@`. These will later be used
    to link documents together as tags point to other documents. For instance, a scene file can
    point the keyword `@POV:name` to a character file with the keyword `@THIS:name`.
* The text editor has a set of autoreplace features:
  * Dashes are made by combining two or three hyphens.
  * Three dots are replaced with the ellipsis.
  * Straight quotes with your quote format of choice.
* The text editor also allows for wrapping either selected text, or the word under the cursor, in:
  * Bold, italics, or underline tags.
  * Single, or double quotes.<|MERGE_RESOLUTION|>--- conflicted
+++ resolved
@@ -1,37 +1,5 @@
 # novelWriter Changelog
 
-<<<<<<< HEAD
-## Version 1.6.5 [2022-10-13]
-
-### Release Notes
-
-This is a bugfix release that fixes a a few minor issues. The idle time for new projects would be
-artificially inflated as the clock was not reset when the project was first created. This only
-affects the first entry in the writing statistics. A scaling issue for the Preferences dialog has
-also been fixed. It only affected screens with UI scaling enabled. Lastly, typing `Shift+Enter` in
-the text editor now creates a regular line break instead of a special line separator. The line
-separator serves no purpose in plain text, and was producing inconsistencies in how text is
-processed and displayed.
-
-### Detailed Changelog
-
-**Bugfixes**
-
-* Fixed a bug where the idle time was not properly zeroed when a new project was generated after
-  the wizard was closed. The idle time would be calculated from the time the previous project
-  closed, thus inflating the value. Issue #1149. PR #1159.
-* Fixes an issue where the window size of the Preferences dialog would have the GUI scaling factor
-  applied twice when the dialog was closed, resulting in the dialog growing in size each time it is
-  opened. Issue #989. PR #1159.
-
-**Other Changes**
-
-* The text editor no longer creates a Unicode line separator (U+2028) when the user presses
-  `Shift+Enter`. The line separator serves no purpose in a plain text editor, and the code in
-  general treats them as regular line break. This caused the line separator to display differently
-  before and after saving. The line separator character is now automatically replaced by a
-  paragraph separator. Issue #1150. PR #1159.
-=======
 ## Version 1.7 Beta 1 [2022-05-17]
 
 **Note:** The 1.7 release was renamed to 2.0 on 2022-10-06. See #1144.
@@ -120,7 +88,39 @@
   also checked when items are initially loaded. PRs #1031 and #1054.
 * Item handles are now generated using the standard library random number generator. The new
   handles have the same format as the old algorithm, so they are compatible. PR #1044.
->>>>>>> 7403736a
+
+----
+
+## Version 1.6.5 [2022-10-13]
+
+### Release Notes
+
+This is a bugfix release that fixes a a few minor issues. The idle time for new projects would be
+artificially inflated as the clock was not reset when the project was first created. This only
+affects the first entry in the writing statistics. A scaling issue for the Preferences dialog has
+also been fixed. It only affected screens with UI scaling enabled. Lastly, typing `Shift+Enter` in
+the text editor now creates a regular line break instead of a special line separator. The line
+separator serves no purpose in plain text, and was producing inconsistencies in how text is
+processed and displayed.
+
+### Detailed Changelog
+
+**Bugfixes**
+
+* Fixed a bug where the idle time was not properly zeroed when a new project was generated after
+  the wizard was closed. The idle time would be calculated from the time the previous project
+  closed, thus inflating the value. Issue #1149. PR #1159.
+* Fixes an issue where the window size of the Preferences dialog would have the GUI scaling factor
+  applied twice when the dialog was closed, resulting in the dialog growing in size each time it is
+  opened. Issue #989. PR #1159.
+
+**Other Changes**
+
+* The text editor no longer creates a Unicode line separator (U+2028) when the user presses
+  `Shift+Enter`. The line separator serves no purpose in a plain text editor, and the code in
+  general treats them as regular line break. This caused the line separator to display differently
+  before and after saving. The line separator character is now automatically replaced by a
+  paragraph separator. Issue #1150. PR #1159.
 
 ----
 
