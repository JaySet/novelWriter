--- conflicted
+++ resolved
@@ -1,6 +1,5 @@
 # novelWriter Changelog
 
-<<<<<<< HEAD
 ## Version 1.3 Beta 1 [2021-03-28]
 
 ### Release Notes
@@ -49,7 +48,9 @@
 * The ISO lookup dictionary for language codes has been removed and replaced with the lookup
   features available in Qt5 through QLocal. The remaining two source files in the constants folder
   have been moved up a level as well. PRs #673 and #730.
-=======
+
+----
+
 ## Version 1.2.3 [2021-04-18]
 
 ### Release Notes
@@ -82,7 +83,6 @@
   into the system by the `win-install` command. Issue #743 and discussion #739. PR #749.
 * Improvements have also been made to the `setup_windows.bat` script, and a complementary
   `uninstall_windows.bat` has been added as well. PR #749.
->>>>>>> 1cae46a9
 
 ----
 
