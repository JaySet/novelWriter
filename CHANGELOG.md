# novelWriter Change Log

<<<<<<< HEAD
## Version 1.1 Dev (Alpha)
=======
## Version 1.0 [2021-01-03]

### Release Notes

Based on my own testing and usage, and no serious bugs discovered in quite some time (aside from a
few corner case issues), it appears that novelWriter is stable enough for a 1.0 release. Thanks to
all the new users who keep providing feedback on bugs, cosmetic issues, or suggesting improvements
and new features. I'm glad to hear that others find my application useful, and I will keep making
improvements as I get new suggestions and have new ideas myself. At the same time, I will continue
to keep novelWriter simple and clean and avoid feature-bloat.

This release mainly fixes cosmetic and other minor issues to the user interface and makes a few
minor improvements to some less used features. Aside from this, nothing major has changed since the
last release candidate.

This release concludes over two years of tinkering with this project. The project grew out of
numerous lunch and coffee discussions with my colleague Marian Lückhof at my former job. We were
both looking for a tool for writing novels on Linux that suited our needs. We started assembling a
wish list of features that has become novelWriter. In addition, users on GitHub have continued to
test new features, provide very helpful feedback, and make new suggestions for improvements.
Especially the feedback from @johnblommers has been helpful during much of the initial development
time. Over the last months more users have started posting ideas and feedback. Thanks to all of you
for your contributions.

The 1.0 release is intended as a first release of the core features of novelWriter. That does not
mean that all planned features have been fully implemented. There is a long list of ideas and
suggestions to consider and implement. New ideas and suggestions are welcome. Either as feature
requests in the issue tracker, or if not fully formed, can be discussed on the
[discussions page](https://github.com/vkbo/novelWriter/discussions).

### Detailed Changelog

**Bugfixes**

* Fixed a minor cosmetic issue with the checkbox next to the "Distraction Free Mode" entry in the
  menu where its checkmark wouldn't always correspond to the current state of the mode. PR #532.
* When opening the "Writing Stats" dialog in a new project where there is no session log file yet,
  an error dialog would pop up to complain the file is missing. A missing file is not an error, and
  should just be quietly ignored. PR #535.
* Don't enforce string data type in meta data lines written to the head of documents. Some of the
  entries can potentially be of NoneType, and the enforced type will then cause a crash. PR #539.
* Fixed a couple of faulty checks in the index and outline details panel. The checks were not
  reachable by user actions, but put in place to capture coding errors. PR #549.

**User Interface**

* The placeholder text in the "Build Novel Project" tool was referring to the name of the build
  button by a previous label. It now refers to the label that is on the current button. PR #535.
* Add "Move Item Up" and "Move Item Down" to the project tree context menu. These connect to the
  same function as the same entries in the Tools menu. PR #535.
* Block the Item Editor for the root Trash folder. PR #539.

**Other Changes**

* The special "Orphaned Files" folder has been dropped. Since the document class saves most of the
  document meta data to the header of document files, it is no longer strictly necessary and it
  does complicate the code behind the project tree as the orphaned folder isn't a tracked folder
  and therefore needs a fair bit of customised code to fit into the rest of the tree data model.
  Files found in the project's storage folder that do not exist in the project file will now be
  imported into the main project tree based on a set of fallbacks. All recovered files are prefixed
  with the word "Recovered". Issue #540, PR #543.
* Changed the way novel headers are added to the Outline view in cases where the strict logic of
  header levelled isn't obeyed. Previously. a scene header not under a chapter would be added to a
  previous chapter. That may be a bit confusing. Now, instead, a scene outside a chapter will just
  be bumped up one level. PR #549.

**Documentation**

* Fixed some minor typo or wrong word errors in the contributing guidelines. PR #537 by Curtis
  Gedak @gedakc.
* Fixed minor grammar and typo issues in documentation. PR #544 by Curtis Gedak @gedakc.
* Updated documentation with latest changes and rewritten some sections to make the terminology
  more consistent. PR #548.

**Code Improvements**

* Also enforce the maximum line length in text documents. PR #534.
* Updated various parts of the code where a question message box is opened and redirected the call
  to the main GUI class. This was done mostly for consistency, but the feature was added earlier to
  ensure that core classes do not depend on Qt libraries. PR #535.
>>>>>>> 1496d9d9

----

## Version 1.0 Release Candidate 2 [2020-12-13]

### Release Notes

This second release candidate for 1.0 comes with only minor changes and improvements, and a handful
of minor bugfixes.

Among the improvements is the addition of all the possible @-keywords for tags and references to
the "Insert" menu under the sub-menu "Tags and References". The "Help" menu has also received a few
improvements and additional links to useful webpages. This release also adds a "Release" notes tab
to the "About novelWriter" dialog. The release notes are displayed automatically the first time you
launch novelWriter after updating to a new version.

Among the fixes is better support for high resolution screens. A few elements on the GUI did not
scale properly, among them the document editor and viewer header and footer. These were clipped on
high res screens due to an underlying issue with the Qt widget underestimating how much space it
required to accommodate the text. Unfortunately, dragging the novelWriter app between screens of
different scaling factors is not currently supported. However, the GUI should scale properly to the
scaling factor on the screen it is opened on.

The work leading up to this release has mostly been focused on improving the test coverage of the
source code of novelWriter. This helps to ensure that the code does what it is intended to do, and
is able to handle corner cases and unexpected external errors and user actions that may occur.
While writing these tests, a number of minor potential issues have been uncovered and handled. Most
of these are corner cases that may not even be reachable by unexpected user actions.

Hopefully, these changes have resulted in an even more stable version of novelWriter. If no more
issues are discovered, the next release will be the final version 1.0 release.

### Detailed Changelog

**Bugfixes**

* The headers and footers of the document editor and viewer would be clipped on high DPI monitors.
  This was due to the QWidget holding these did not automatically scale in the layout. The proper
  height of these are now calculated and enforced instead of relying on automated scaling. Issue
  #499, PR #502.
* Fixed a few inconsistencies in scaling of toggle switches, the form layouts, and the margins of
  the Item Editor when viewing on a high DPI screen. PR #502.
* Switching syntax theme live would not update all colours in the editor and viewer. This has now
  been fixed. PR #516.
* Using the Tools menu to move items up or down in the project tree, without selecting an item to
  move, would cause a crash. The move actions are now quietly rejected if no item is selected.
  Issue #521, PR #522.

**User Interface**

* Added all the possible keywords for tags and references to the Insert menu. Since the list was
  growing long, the Insert menu entries have been split up into four sub menus according to the
  previous grouping. Issue #501, PR #503.
* A "Release Notes" tab has been added to the "About novelWriter" dialog where the latest release
  notes can be displayed. PR #508.
* Menu entries that will open the "Releases" and "Discussions" pages on the novelWriter GitHub repo
  has been added to the Help menu. PRs #509, #511 and #520.
* The help text of many of the Preferences options have been clarified and rewritten. PR #516.
* Added two greyscale syntax themes. These will match with the greyscale icon themes to produce a
  GUI without colours. PR #516.

**Other Changes**

* The Windows installer now properly sets up the mime type for novelWriter, meaning novelWriter
  project files can be opened from the Explorer directly into novelWriter. PR #511.
* It is now possible to create new files in the Outtakes root folder from the context menu. Issue
  #517, PR #519.

**Test Suite**

* The tests for the core classes of novelWriter have been completely rewritten. Every class or
  source file of the core functionality (everything handling the actual project data and documents,
  as well as the meta data) is now covered by its own testmodule with a 100% coverage for each
  module. PR #512.
* Likewise, the base tests have been rewritten to cover the `Config` class, the `main` function
  that launches the app, and the error handling class. The structure matches the core tests from
  #512. PR #514.
* The GUI tests have been reorganised to match the new test structure, and somewhat improved, but
  some parts still need additional coverage. PR #527.

----

## Version 1.0 Release Candidate 1 [2020-11-16]

### Release Notes

This is the first release candidate for the upcoming release of novelWriter 1.0.

Since the fifth beta release about four weeks ago, not much has been changed in novelWriter. A few
minor tweaks have been made to the GUI.

A number of features and tools are now automatically switched off when there is no project or
document open for those features to act upon. Previously, this was a bit inconsistent, although no
serious bugs have been reported or encountered.

Most of the minor changes in this release should not be noticeable to most users. However, there
are a couple of noticeable changes.

**Typewriter Mode**

The "Typewriter Mode" of the editor has been improved. Essentially, this feature is a sort of smart
scroll. It tries to keep the cursor stationary in the vertical direction, and will try to scroll
the document up when the cursor skips to a new line while typing (or down in case of backspaces).
This is similar to the way a typewriter scrolls the paper when hitting the return key. It improves
the writing experience as the current active line will stay at the same eye heightlevel on the
screen.

Previously, the feature would lock the cursor to a given vertical position defined by the user.
Now, instead, the cursor will remain stationary in the vertical direction at any position the user
sets it to by mouse click or keyboard navigation. The user can define a minimum distance from the
top where this feature is activated. These changes makes it more flexible in terms of where the
focus is in the editor. The feature can be controlled from the main Preferences.

**Switching Syntax Theme**

It is now possible to switch syntax highlighting theme without restarting novelWriter. Previously,
changing the theme would only half-way update the document, header and footer background and text
colours. The new settings would not be fully applied until the application was shut down and
started again, thus making it a bit tedious to look through syntax themes to find the one you want.

Switching main GUI theme still requires a restart.

### Detailed Changelog

**Installation**

* A new setup option `setup.py xdg-install` will install the desktop integration (icons, mime and
  launcher) using the OS' `xdg-utils`. This is a more standardised way of installing these
  elements, and replaces the previous `launcher` option. PR #484.

**Bugfixes**

* The Details Panel below the Outline Tree View was not cleared when a project was closed, and
  whatever was listed there was still present if a new project was opened. The panel is now reset
  when a project is closed. Issue #490, PR #491.

**User Interface**

* The Typewriter Mode feature has been improved to keep the cursor stationary at any point in the
  editor viewport as long as the cursor is at a user-defined minimum distance from the top of the
  viewport. The mouse, arrow and page keys do not trigger a reposition. The new behaviour is
  similar to that of the Gutenberg editor in WordPress. PR #482.
* The document editor and viewer are now properly updated when the user switches syntax theme.
  There is no longer a need to restart novelWriter first to apply the changes. PR #487.
* Some minor GUI changes include: don't run the background word counter when there is no document
  open, make the split panels of the Build Novel Project tool non-collapsible, and set the initial
  column widths of tree views to more sensible values. PR #489.
* Block various menu actions, like split and merge documents, project backup, inserts, etc, when
  there is no project open. None of these being active caused any errors as these actions were all
  handled by the various tools, but they shouldn't even trigger when there is no project or
  document to perform the action on. PR #492.
* Clarify the message of the Close Project and Exit novelWriter dialogs. Previously, it may have
  seemed to some users that clicking "No" would allow the closing to procede without saving
  changes. This is not true as changes are saved automatically when editing a project. The dialog
  text should now make this clearer. Issue #494, PR #495.

**Other Changes**

* The index cache file `meta/tagsIndex.json` now has line breaks and indents. This makes it easier
  to version control if the user really wants to track this file. PR #483.
* The format of the meta data at the top of document files has been changed to be easier to parse,
  and easier to extend with new settings. It is also more human-readable in cases where the user
  opens a document file with other software. PR #486.
* Remove the `ToC.json` file and improve the `ToC.txt` file. There latter now has additional
  information and the format has been improved slightly to be easier to parse if read by an
  external program or script. PR #493.

**Code Improvements**

* There has been some clean-up of comments and docstrings, as well as optimisation and merging of a
  few functions that were implemented in multiple places. PR #485.
* Move some of the constants defined in various other classes into the appropriate constants
  classes, and make all constants upper case variables. PR #489.

----

## Version 1.0 Beta 5 [2020-10-18]

**Important Notes**

* The minimal supported Python version is now 3.6. While novelWriter has worked fine in the post
  with versions as low as 3.4, neither 3.4 nor 3.5 is tested. They have also both reached end of
  life. There are a couple of good reasons to drop support for older versions. PR #470.
  * Python 3.6 introduces ordered dictionaries as the standard.
  * The format string decorator (`f""`) was added in 3.6, and is much less clunky in many parts of
    the code than the full `"".format()` syntax.
  * Especially 3.4 has limited support for `*var` expansion of iterables. These are used several
    places in the code.

**Bugfixes**

* Fixed a bug in the Build Novel Project tool where novelWriter would crash when trying to build
  the preview when running a version of the Qt library lower than 5.14. Issue #471, PR #472.

**User Interface**

* An option has been added in Preferences to hide horizontal or vertical scroll bars on the main
  GUI. These optons will hide scroll bars on the Project Tree, Document Editor, Document Viewer,
  Outline Tab and on the controls of the Build Novel Project tool. Scroll bars take up space, and
  as long as the project doesn't contain very long documents, scrolling with the mouse wheel is
  enough. The feature is of course entirely optional. PRs #468 and #469.
* It is no possible to enable scrolling past the end of the document with a new option in
  Preferences. Previously, the editor would just allow scrolling to the bottom of the document. The
  new option adds a margin to the bottom of the document itself that allows for scrolling past this
  point. This avoids having to type text at the bottom of the editor window. PRs #468 and #469.
* A new feature called "Typewriter Scrolling" has been added. It basically means that the editor
  window will try to keep the cursor at a given vertical position and instead scroll the document
  when the cursor moves to a new line, either by arrow keys or while typing. The position can also
  be defined in Preferences. The scroll bar uses an animation effect to perform the scrolling to
  avoid abrupt jumps in the editor window. PRs #468 and #474.
* The line counter in the Document Editor footer now shows the location in the document in terms of
  percentage. This is convenient for very large documents. PR #474.
* A "Follow Tag" option has been added to the Document Editor context menu. This option appears
  when right-clicking a tag value on a meta data line. PR #474.
* When applying a format from the format menu to a selection of multiple paragraphs (or lines),
  only the first paragraph (or line) receives the formatting. The editor doesn't allow markdown
  formatting to span multiple lines. Issue #451, PR #475.
* The syntax highlighter no longer uses the same colour to highlight strikethrough text as for
  emphasised text. The colour is intended to stand out, which makes little sense for such text.
  Instead, the highlighter uses the same colour as for comments. PR #476.

**Other Changes**

* Since support for Python < 3.6 has been dropped, it is now possible to use `f""` formatted
  strings in many more places in the source code where this is convenient. This has been
  implemented many places, but the code is still a mix of all three styles of formatting text. PR
  #478.
* Extensive changes have been made to the build and distribute tools. The `install.py` file has
  been dropped, and the features in it merged into a new file named `make.py`. The make file can
  now also build a setup installer for Windows. The `setup.py` file has been rewritten to a more
  standardised source layout, and all the setup configuration moved to the `setup.cfg` file. PRs
  #479 and #480.

----

## Version 1.0 Beta 4 [2020-10-11]

**Bugfixes**

* When the Trash folder didn't exist because nothing had been deleted yet, the lookup function for
  the Trash folder's handle returned `None`. That meant that any item with a parent handle `None`
  would be treated as a Trash folder in many parts of the code before the Trash folder was first
  used. This caused a few decision branches to make non-critical mistakes. In particular the
  project tree context menu. This issue has now been fixed with a new check function that takes
  this into account. PRs #452 and #453.
* If an older project was opened, one with a different project file layout than the more recent
  versions, a dialog asked whether the user wants the project updated or not. However, the function
  that moves files to their new location would actually start working before the dialog asked for
  permission. The permission would only be applied to the project XML file. Now, the check is still
  run before the dialog, but the action of moving files around are postponed to after the
  permission has been given and the project XML file parsed. PR #453.
* If there were multiple headings in a file, and the last paragraph did not end in a line break,
  the word counter for the individual sections would miss the last paragraph of the last section
  due to an indexing error. This has now been fixed. PR #453.
* The last cursor position of a document in the editor would only be saved if the document had been
  altered. It is now also saved in the cases where the user makes no changes. PR #460.
* When using an aspell dictionary for spell checking, words containing a hyphen would be
  highlighted as misspelled. This is not the case for hunspell dictionaries. The hyphen is now
  taken into account when splitting sentences into words for spell check highlighting. PR #462.
* Some of the file dialogs would fail with a non-critical error when the cancel button was clicked.
  The cancel is now captured consistently in all instances where such a dialog is used, and the
  calling function exited properly. PR #463.

**User Interface**

* Some minor changes to the text formatting on the Recent Projects dialog. PR #452.
* The Build Novel Project tool has been improved. The settings side panel is now scrollable, and
  the document and settings panel now have a movable splitter between them. This gives more
  flexibility to the sizes of the various parts. PR #459.
* A new option to replace tabs with spaces has been added to the Build Novel Project tool.
  Previously, they were always replaces for HTML output. However, converting them to the HTML code
  for a tab is actually convenient for later import into for instance Libre Office, which then
  converts them back to regular tabs. Issue #458, PR #459.
* Non-breaking spaces have been removed from the HTML conversion of keywords and tags. Issue #458,
  PR #459.
* An upper limit of how large a document the Build Novel Project tool can view has been set. It is
  10 megabytes of generated HTML. The tool will still build larger documents, but they aren't
  displayed. This also limits which options are available in the "Save As" list for such large
  documents. Only native novelWriter exports are supported in such cases. The limit is an order of
  magnitude larger than a typical long novel. PR #460.
* The language indicator in the status bar now has a tooltip stating what tool and spell check
  dictionary provider is being used. PR #462.
* All representations of integers, mostly word counts, are now presented in the same way. They
  should all use a thousand separator representation defined by the local language settings. PR
  #464.
* Many parts of the GUI have had a spin/wait cursor added for processes that may take a while and
  will block the GUI in the meantime. PRs #460, #463 and #464.
* A line counter has been added to the footer of the document editor next to the word counter. It
  makes it easier to compare the position in the document when also accessing it in an external
  editor. PR #466.

**Improvements for macOS**

* The native macOS menu bar now pulls the correct menu entries into the first menu column. PR #463.
* The application name in the main menu would state Python instead of novelWriter. As long as the
  `pyobjc` package is installed, the label will now correctly state novelWriter. PR #463.
* Install and run instructions for macOS have been added to the main README. PR #463.

**Editor Performance**

* The syntax highlighter now remembers what type of line every line in the document is. This means
  that certain types of lines can be re-highlighted without having to process the entire document
  again. This is particularly useful for refreshing the highlighting of keywords and tags after the
  index has been rebuilt. PR #460.
* On a few occasions, the entire document in the editor would be reloaded in order to update the
  layout and formatting. This is not only slow for big documents, it also resets the undo stack.
  Instead, the entire document is "marked as dirty" to force the Qt library to update the layout,
  which is much faster. PR #460.
* For very large documents (in the megabyte range), the repositioning of the cursor when the
  document was opened would sometimes interfere with the rendering of the document itself. This
  could potentially cause the editor to hang for up to a couple of minutes. Instead, the
  repositioning of the cursor is now postponed until the document layout size has reached past the
  character where the cursor is to be moved. This mode is only used for documents larger than 50
  kilobytes. PR #460.
* The document editor will no longer accept single documents larger than 5 megabytes. This
  restriction has also been applied to the Build Novel Project tool. For reference, a typical long
  novel is less than 1 megabyte in size. PR #460.

**Other Changes**

* The command line switches `--quiet` and `--logfile=` have been removed. They were intended for
  testing, but have never been used. The default mode of only printing warnings and errors is quiet
  enough, and logging to file shouldn't be necessary for a GUI application. PR #453.
* A number of if-statements and conditions in the code that were intended to alter behaviour when
  running tests, mostly to stop modal dialogs from blocking the main thread, have been removed.
  These types of changes to the program flow when running tests have now been reduced to a minimum,
  and modifications instead handled with pytest monkeypatches. PR #453.
* The `QtSvg` package is no longer in use by novelWriter. The internal dependency check has been
  removed. PR #457.
* It is no longer possible to set the user's home folder as the root directory of a project. The
  home folder is the default lookup folder in many cases, so it's easy to do by mistake. PR #457.
* The background word counter has been rewritten to run on an application wide thread pool. This is
  a more appropriate way of running background tasks. PR #462.

**Test Suite**

* Major additions to the test suite, taking the test coverage to 91%. PR #453.
* Test coverage for Linux (Ubuntu) for Python versions 3.6, 3.7, and 3.8 are now separate jobs. In
  addition, Windows with Python 3.8 and macOS with Python 3.8 is also tested. All OSes are piped
  into test coverage, and they all have status badges. PRs #453 and #454.

----

## Version 1.0 Beta 3 [2020-09-20]

**Bugfixes**

* After recent changes, the `Edit Project Item` entry (or shortcut `F2`) in the menu would cause an
  error. Other means of triggering the edit dialog for a selected item were working fine. The error
  was caused by a dummy variable being sent by the menu QAction element that was caught by a new
  optional variable in the dialog function. All other menu actions have been wrapped in lambda
  functions to prevent this from happening again. PR #448.
* The Merge Tool was permitting a merge on an empty list of files to be merged. This would result
  in a new, empty file. The Merge Tool will now stop if the list of files is empty. PR #448.
* The orphaned file handling function would cause an error if the orphaned file was empty. This
  would trigger a secondary issue with uninitialised variables, which has also been fixed. PR #448.
* The context menu on the Project Tree would not show the `New File` and `New Folder` options on
  root folders if there were no Trash folder present. This weird bug was caused by the filter
  getting a `None` Trash handle and therefore assuming all root folders were Trash folders as they
  too have parent handle `None`. PR #452.

**User Interface**

* The Last Opened column in the Open Project dialog now has a fixed width font, and the Words
  column has a thin space between number and multiplier unit to make it easier to read. PR #452.

**Code Improvements**

* Minor improvemenmts have been made to the core project classes to improve encapsulation and
  better ensure consistency between the different data structures that store the novel project in
  memory. PR #447.
* Some unused or redundant code has been removed, and in some places, functions have been merged to
  reduce code repetition. PR #449.

**Test Suite**

* A lot more tests have been added and test coverage improved. PR #449.

----

## Version 1.0 Beta 2 [2020-09-13]

**Bugfixes**

* If the horizontal scroll bar appeared at the bottom of the document editor or viewer, for
  instance if a long, un-wrapable line was entered, the scroll bar would sit on top of the document
  footer. The footer bar now properly moves out of the way when the horizontal scroll bar appears.
  Issue #433, PR #434.

**New Features**

* It is now possible to set a different spell check language for a project than the one set in the
  main Preferences. It is only possible to select a different language, not a different spell check
  tool. The setting is managed in the first tab of the Project Settings dialog. Issue #368, PR
  #437.
* The document editor now has the Cut/Copy/Paste options in the main context menu. In addition,
  Select All, Select Word, and Select Paragraph have been added to the menu. The latter two will
  select the word or paragraph under the mouse pointer, not the cursor as the main menu entries do.
  Issue #438, PR #439.
* The document viewer has a new custom context menu with Copy, Select All, Select Word and Select
  Paragraph with identical functionality and look to the context menu entries in the document
  editor. PR #439.
* The document view panel now has a back navigation and forward navigation history of 20 documents.
  The navigation is activated by two buttons in the header, menu entries and keyboard shortcuts in
  the `View` menu, and by navigation buttons on the mouse. Issue #441, PR #442.
* Clicking on a document in the project tree with the middle mouse button will now open the
  document in the document viewer. PR #443.
* Added an edit and a search button to the top left corner of the document editor, in the header.
  The edit button opens the edit item dialog for the open document, and the search button toggles
  the search box for the document. PR #445.
* Added show/hide comment and synopsis buttons to the bottom right corner of the document viewer,
  in the footer. These toggle on and off the rendering of these elements in the viewed document.
  The corresponding settings in Preferences have been removed. PR #445.

**Feature Improvements**

* The document split tool now asks for permission before generating the documents. This adds a
  final confirmation before generating a lot of new documents that it can be tedious to clean up if
  the action was activated by mistake. PR #436.
* Both split and merge tools now preserve the document status or importance value from the source
  item. Previously, it would be reset to the default value. PR #436.

**Test Suite**

* Improved test coverage. PR #446.

----

## Version 1.0 Beta 1 [2020-08-30]

**Bugfixes**

* Not technically a bug, but the clearing of the document editor footer bar, both during start-up
  and when a document was closed, would print two ERROR messages to the terminal window. These were
  benign, but are now prevented from occurring by a slight change in the logic. Issue #418, PR
  #420.
* Fixed spell check highlighting for words separated by a forward slash, which was treated as a
  single word. Issue #427, PR #428.

**New Features**

* A new root folder has been added. It is named "Outtakes" by default, and functions as an archive
  folder for any file that the user wants to take out of the main project tree. The file retains
  its meta data, is editable, and is always excluded from builds. It is not possible to create
  files in this folder, but you can create subfolders for organising them. PRs #415, #416 and #419.
* Support an alternative apostrophe. There is a unicode character defined for this, but the regular
  right hand single quote symbol is the recommended character. However, sometimes this confuses the
  syntax highlighter. The alternative character bypasses this, and may also be useful for languages
  that don't use the same type of symbol for these. PRs #429 and #430.

**Feature Improvements**

* The way the enter and tab keys work in the document editor have been improved. If the search or
  replace text box has focus, the tab key switches between them, and the enter key always triggers
  the button that is to the right of the box with focus. If the editor has focus, the tab and enter
  keys work as expected for a text editor. PRs #412 and #413.
* The keyboard sequence `Ctrl+Shift+Z` is now again an alternative to `Ctrl+Y` for the redo
  functionality. PR #413.
* It is now possible to drag and drop files into the Trash folder. PR #415.
* Files moved to Outtakes or Trash are now cleared from the index, except their word counts. All
  tags and references are thus out of the project. They are automatically put back in when the file
  is dragged into the main project tree again. PR #416.
* Tabs and tab stops are now rendered properly in the document viewer. Since the `setHtml` function
  of the Qt widget used here strips tabs, they were previously just converted to eight spaces. This
  prevented the tabs from aligning vertically like they do in the editor. The stripping of tabs is
  now bypassed by replacing them with a placeholder text, and reverting the replacement after the
  document content has been set. This change also applies to the preview in the Build Novel Project
  tool, and therefore also the print and print to PDF functions. PR #419.
* The syntax highlighter is now better at detecting what is a single quoted string and what is an
  apostrophe in a word. PR #430.

**Other Changes**

* A hard maximum project tree folder depth of 30 has been added. Level 28 is the last level where a
  folder can be created, to allow for one more level of files. There is no particular reason for
  the number 30, it was mostly a matter of picking a number. 30 is assumed to be excessive. It is
  hard to navigate a project tree with that many folders. The value was set because many places in
  the code there was a soft limit of 200. If you created more, various parts of the code would stop
  working. PRs #416 and #421.
* The dialog for reporting unhandled errors has been changed and a new custom Qt subclass written.
  It does essentially the same thing as the standard QErrorMessage box did, but adds the feature of
  a clickable link to the issues tracker on GitHub, and a monospace formatted traceback for the
  issues ticket. In addition, a crash that pops this dialog will now trigger an attempted
  controlled shutdown of novelWriter. Before, it would try to keep running, but often leave
  novelWriter in a half defunct state. PR #417.

**Test Suite**

* Added better test coverage of the Project Load dialog and the Project Outline tool. PR #423.
* Switched from Travis-CI to GitHub actions for running Python tests. PRs #424, #425 and #426.
* All tests can now be run independently of other tests on a function level. Before, this was only
  possible on a test file level. Issue #431, PR #432.

----

## Version 0.12.1 [2020-08-16]

**Bugfixes**

* Some of the insert menu functions were broken due to a left-over comma in the insert source code
  converting the insert text from a string to a tuple. This is a quirk of the Python language and
  unfortunately not caught as a syntax error. Issue #409, PR #410.

**Feature Improvements**

* The Select Paragraph feature in the Edit menu now selects only the paragraph itself, without the
  leading line break. This was previously handled entirely by the Qt library, which does this for
  some reason. Issue #395, PR #405.
* A chapter heading in a file with a different layout than `Unnumbered` can now also be flagged as
  an unnumbered chapter heading by adding an asterisk to the begfinning of the title text. This
  only affects the number assignment and counter when running the Build Novel Project tool. The
  rest of the app ignores the asterisk. Issue #402, PR #406.

----

## Version 0.12 [2020-08-15]

**User Interface**

* Added a New Project Wizard that can, in addition to create the previous minimal new project, also
  create a project with pre-defined root folders and chapter and scenes. It is also possible to
  create a copy of the example project from the source code. Either from the `sample` folder in the
  source, or from a `sample.zip` file generated by the `setup.py` script and saved to the
  `nw/assets` folder. PR #366.
* When the user clicked cancel on the colour dialog in Project Settins, the icon would be reset to
  black. Instead, the colour should remain unchanged. A check that the user actually selected a
  colour has now been added. Issue #395, PR #403.

**Other Changes**

* Cleaned up code using `flake8` tool and added it as a permanent check on pull requests. The tool
  filtered out a number of unused variables and imports, which wastes CPU time and memory. Every
  bit helps. PRs #394, #397 and #401.
* Added contributing guide, code of conduct and issue templates. Direct push to main, and PR #398.

----

## Version 0.11.1 [2020-08-09]

**Bugfixes**

* The modality of the dialogs have been made more consistent and a few issues with conflicting
  settings resolved. Mostly the latter relates to some dialogs both having the `exec_()` call and
  the `show()` call. The former implies modal, the latter does not, and the latter usually took
  precedence. All dialogs are now modal with the exception of the Writing Statistics and Build
  Novel Project tools. PR #389.

**User Interface**

* The Help menu entries for the documentation have been improved a bit. If the local copy of the
  documentations is present (both files are checked now), and the Qt Assistant is installed, the
  "Documentation (Local)" entry is visible with `F1` as keyboard shortcut. The "Documentation
  (Online)" is always visible with `Shift+F1` keyboard shortcut. The `F1` key redirects to this too
  if the local copy isn't available. PR #386.
* The Writing Statistics tool now has the ability to set a cap between 100 and 100 000 words on the
  word count histogram bars. This is useful if the user has added a large chunk of text, in which
  case the histogram bar is dominated by this one entry. Now, anything on and above the cap value
  will have a full bar, and all other entries scale from 0 to the cap value. PR #387.

**Documentation**

* The main index page of the documentation now has a build date on it. PR #390.

**Other Changes**

* The Travis CI build system has been altered to first check that the tests pass for Python 3.8,
  for then to move to the other supported Python versions. These are currently 3.6 and 3.7. Python
  3.9 will be added when it is released in October. PR #388.
* Some clean-up of the source code, mostly in terms of unused imports and missing docstrings. PR
  #391.

----

## Version 0.11 [2020-08-08]

Note: The source code has now switched to a default branch named `main` ahead of the changes
planned by GitHub. See their [notes](https://github.com/github/renaming) for more information.

**Bugfixes**

* The `pytest` config file now sets the local source path as the first search path for the main
  novelWriter package. This ensures that the tests can always find the correct version of the code
  when running tests. PR #381.
* The `install.py` script was expecting an older file layout for assets files. This has now been
  updated to the curren file layout. PR #380.

**User Interface**

* A set of new exception handling functions have been added. Recoverable errors will now pop an
  error dialog with the error message and a traceback for the user. The application will not
  generally exit on such errors, unless it causes Python itself to abort. It is possible to copy
  and paste the error message so it can be used for a ticket in the issue tracker. PRs #376 and
  #378.

**Documentation**

* The full documentation for novelWriter, available at
  [novelwriter.readthedocs.io](https://novelwriter.readthedocs.io/) has been rewritten. It was
  drifting out of sync with the development of the code. In addition, many improvements have been
  made to the reStructuredText formatting of the documentation source by providing better
  cross-reference linking and highlightings. The main repository README file has been updated to
  match. PRs #375, #382, and #384.
* The main `setup.py` script has been updated to also build documentation for the Qt Assistant when
  given a `qthelp` flag. The compiled help files are copied into the `nw/assets/help` folder, and
  bundled with the source when pushed to PyPi. The GUI has been altered to open the local help
  files instead of redirecting to the online documentation if the local files are both present and
  the Qt Assistant is installed. PR #375 and #379.

**Other Changes**

* Some minor changes to the source code has been made to more correctly use the Python
  `__package__` variable. PR #376.

----

## Version 0.10.2 [2020-07-29]

**Bugfixes**

* Fixed a crash when using the replace part of search/replace when using regular expressions for
  the search. The replace code assumed the search field was a string, which isn't the case when
  using RegEx, rather itb is a QRegularExpression or QRegExp object. This has now been resolved. In
  addition, the replace feature has been improved to make sure that it only replaces text selected
  by an actual search, not any user selected text. Issue #371, PRs #372 and #373.
* The Tokenizer class used for converting novelWriter markdown to other formats produced some
  invalid escape sequence warnings. The warnings did not seem to affect the results, but have
  nevertheless been fixed. PR #370.

**Features**

* Insert menu entries to insert single and double open and close quote symbols have been added.
  These are the symbols selected as the quote symbols in Preferences. They also have keyboard
  shortcuts associated with them. PR #367.

----

## Version 0.10.1 [2020-07-11]

**Bugfixes**

* Any error encountered when converting a project from the old project folder structure to the new
  were not properly propagated to the origin of the call. Any errors of warnings occurring in the
  process would previously not have been reported properly. These are no reported in a pop-up
  dialog. PR #359.

**User Interface**

* The tooltip of the search/replace Regular Expression option has been updated to state the feature
  only works for Qt 5.3 or higher. PR #359.
* The menus have been restructured a bit. The search options have been moved to a new Search menu.
  The menu order has been changed to a more standard order. The Build Novel Project tool moved to
  the Tools menu. The full screen distraction free mode is now named Focus Mode everywhere in the
  GUI, source code and settings files. Previously, different names were used in different places.
  PR #361.
* Tooltips have been added to main GUI buttons without a button text. PRs #361 and #363.

**Features**

* The search/replace Regular Expression option now uses the newest QRegularExpression tool instead
  of the older QRegExp tool if the Qt version is 5.13 or above. Otherwise, it still uses the old.
  The main benefit of the newer tool in this context is better Unicode support. PR #360.
* The Build Novel Project tool can now generate Roman numbers for chapter markers. Both upper and
  lower case is supported. PRs #362 and #363.

**Other Changes**

* The install scripts now try to create folders before copying icons. PR #364.
* The manifest file now lists the root assets folder, so that it is included in the pypi build. PR
  #364.
* The .desktop template file has the correct categories set according to the FreeDesktop standard.
  PR #364.

----

## Version 0.10.0 [2020-06-30]

**Note:** If the project file is opened by this version of novelWriter, the project file can no
longer be read by an earlier version due to the change of how autoReplace settings are stored.

**User Interface**

* The Session Log dialog, now named Writing Statistics, has been redesigned and now has a few more
  filter options. This update also fixes the filtered time count properly. The dialog now shows a
  histogram of words added in a given session, or optionally, on a given date. The filtered log
  data can also be saved as a JSON or CSV file, the latter suitable for importing to a spread
  sheet. The new dialog tool required a new session log file format, so the new session log has
  been given a new file name. The old log file will be left untouched in the project's `meta`
  folder. For projects created prior to this change, the log will record a word count offset that
  will be subtracted from the first entry such that the first word diff will always be 1 instead of
  the total word count of the entire project. Such a large word diff would otherwise saturate the
  histogram. PRs #339 and #349.
* The document editor panel has received a footer bar like the one recently added to the document
  view panel. The footer bar currently shows the status level of the document, and the document
  word count. In addition, the word counter shows the change in count for the current session in
  the same way project word count and change is shown in the status bar. The document word count
  has been removed from the main window status bar. PR #348.
* The document editor footer can optionally be hidden in Distraction Free mode. PR #351.
* The Italic and Bold menu entries have been renamed to Emphasis and Strong Emphasis, which is more
  in line with what they represent in Markdown and HTML. They are still renderred as Italic and
  Bold in the document viewer, but the HTML export is using the `<em>` and `<strong>` tags. PR
  #350.
* Due to several issues with the formatting of emphasised text using `*`, `**`, and `***` wrappers,
  especially when using nested emphasis, the syntax for emphasis (italic) and strong (bold) has
  been reverted to use `_` and `**` wrapping, respectively. This removes the ambiguity, and
  resolves the corner cases. It was possible to resolve the issues by using a custom written parser
  that takes care of all valid combinations, but such a parser would be a bit too slow for use in
  syntax highlighting. I decided therefore to stick with RegEx parsing, and keeping those RegExes
  as short and fast as possible while enforcing the basic formatting rules. Separating the notation
  for emphasis and strong is commonly recommended when writing Markdown anyway, so it is a sensible
  compromise between speed and flexibility. This PR partially reverses PR #310. Issue #353, PR
  #355.
* The syntax highlighter now properly highlights overlapping formattings, including emphasised text
  inside of highlighted quotes. PR #355.
* The colour highlighting of emphasis, strong and strikethrough, can now be switch off in
  Preferences. The syntax highlighter will still apply the italic, bold and strike effects. PR
  #357.
* The project path in the Details tab of Project Settings can now be selected and copied to
  clipboard. Issue #354, PR #356.

**Other Changes**

* The way the auto-replace settings are stored in the project XML file has been changed in order to
  be more consistent with other features, and to avoid a potential pitfall in defining the tag name
  from a user-entered string. The project class retains its ability to read the old format of the
  file, and will save in the new format. The file format of the project XML file has been bumped to
  1.2. PRs #344, #346 and #347.

----

## Version 0.9.2 [2020-06-26]

**Bugfixes**

* The project tree word counts were getting mixed up when a file was moved to the trash folder, or
  permanently deleted. This has now been fixed, and moving a file should give a zero net change of
  project word count. Permanently deleting it will result in a negative net change. Issue #333, PR
  #335.

**User Interface**

* There is a feature in the project tree class that ensures that the tree item being acted on is
  visible in the tree. It is called when you for instance click the header of an open document. It
  was also activated when opening a document from the tree view with either double-click by mouse,
  or by using the Enter key. This meant that the tree view would often move, which made it hard to
  mouse click on items after eachother since you ended up chasing a moving target. This feature is
  now disabled for document open. In addition, the scroll into view feature has been added to the
  search/replace call to move into the next document when reaching the end of the current document.
  This was requested in Issue #332. PR #334.
* The Build Novel Project tool will now display the build time of the document in the preview
  window in order for the user to know if it is potentially out of date. The timestamp is given, as
  well as a fuzzy time string, indicating the age of the content. Issue #331, PRs #336 and #337.

**Documentation**

* The documentation has been updated to clarify the correct formatting for italic, bold and
  strikethrough formatting tags. Issue #220, PR #338.

----

## Version 0.9.1 [2020-06-21]

**Bugfixes**

* Fixed a serious bug in the replace part of the search/replace function that caused novelWriter to
  crash when the replace text function was called. Issue #327, PR #328.

----

## Version 0.9 [2020-06-21]

**Core Functionality**

* Underline text formatting has been removed. It is not standard HTML5, nor Markdown, and was
  previously implemented using the double underscore notation that in standard Markdown is
  renderred as bold text. Instead, novelWriter now renders a single `*` or `_` wrapping a piece of
  text _within_ a paragraphs as italicised text, and a double `**` or `__` as bold text. The
  keyboard shortcuts and automatic features _only_ support the `*` notation. A triple set of `***`
  are treated as both bold and italicised. PR #310.
* Strikethrough formatting has been added back into novelWriter using the standard Markdown `~~`
  wrapping. PR #310.
* Added support for thin spaces and non-breaking thin spaces. PR #319.
* The `Ctrl+Z` key sequence (undo) would not go through the wrapper function for document action
  for the document editor, but act directly on the document. This caused some of the logic
  preventing conflict between auto-replace and undo to be bypassed. This has now been resolved by
  blocking the keypress itself and let the menu action handle the key sequence. Issue #320, PR
  #321.
* The dialog window size and column width setting for the auto-replace feature in Project Settings
  are now preserved between closing and opening the dialog. Issue #322, PR #324.

**User Interface**

* The Open Project dialog will now ask before removing an entry from the recent projects list. PR
  #309.
* The text emphasis functions, either selected from the menu or via keyboard shortcuts, will now
  try to respond to the command in a more meaningful way. That is, the text editor will try to
  toggle the bold or italics features independently of eachother on the selected text. A menu entry
  to apply both at the same time has also been added. PR #310.
* The document editor search tool has been completely rewritten. It now appears as a search box at
  the top of the document, and has a number of toggle switches added to it. You can modify the
  search tool to be case sensitive, select only whole words, use regular expression search strings,
  loop when reaching the end, and continue the search in the next file in the project tree. For the
  replace feature, you can also select to have the feature try to preserve the case of the replaced
  word. Issues #84 and #305, PR #314.
* A dialog has been added for selecting quotation mark style. These are now used in the Preferences
  dialog instead of a plain text edit box. PR #317.
* Added an insert menu for inserting special symbols like dashes, ellipsis, thin and non-breaking
  spaces, and hard line breaks. PR #319.
* A menu option to replace straight single and double quotes in a selected piece of text has been
  added. This uses the same logic as the auto-replace feature. Issue #312, PR #321.
* When pressing `Ctrl+R` while the document editor has focus, the edited document will be viewed or
  refreshed in the document viewer. Previously, the selected document in the project tree had
  priority. The document is also now saved before loaded in the viewer, ensuring that it shows the
  very latest changes. Issue #143, PR #323.
* The selection in the project tree should not scroll into view when just opening the document.
  This can be quite annoying if loading several documents in sequence by double-clicking as the
  target may move just when you're about to click. PR #325.

**Other Changes**

* Added the file's class and layout to the meta data string of saved document files. This meta data
  is only used to restore the file meta information into the project if it was lost from the
  project file. It is also useful information when reading the file in external tools. PR #308.

----

## Version 0.8 [2020-06-14]

**Bugfixes**

* The HTML converter, used for the document view window as well as the Build Novel Project tool,
  would crash novelWriter if a file included an `@tag:` entry with no actual tag name following it.
  In addition to fixing this issue, the call to the converter is now also wrapped in a `try/except`
  construct to prevent crashes caused by potential edge cases in document content. If the rendering
  fails, the view window will show an error message instead of the intended document. Issue #298,
  PR #299.
* Clipping of the descended part of fonts in the document title bar has been fixed. Issue #295, PR
  #300.
* When clicking a tag in the editor while the viewer was closed, nothing would happen. Now, the
  viewer is first opened before navigating to the source of the reference tag. Issue #294, PR #306.
* The missing optional rendering of synopsis comments in the document view panel has been added.
  Mentioned in Issue #301, PR #311.

**User Interface**

* A details panel below the Outline tree view has been added. The panel shows all the information
  of a selected row in the tree view above, including hidden columns, and some additional
  information. The tags and references also become clickable links that when clicked will open in
  the document viewer. PR #281.
* Icons have been added to the Title and Document columns in the Outline. The titles get a new icon
  indicating the header level, while the documents get the already existing document icon. PR #302.
* Added a context menu to the project tree for easier access to some of the most use actions on the
  tree. PR #282.
* Improved the support for High DPI screens. Margins and box sizes that were hardcoded should now
  scale. User settings should also scale back and forth when switching between scale factors. Issue
  #280, PR #285.
* The total edit time of a project is now displayed on the Details tab of the Project Settings
  dialog. PR #290.
* The title bar in the document editor now has a full screen button and a close button, and in the
  document viewer a reload button and a close button. The full screen button toggles the
  distraction free mode, and the reload button regenerates the document being viewed to update any
  changes that may have been made to it. PRs #293, #300, #303 and #306.
* The References panel below the document viewer has been redesigned. It now sits in a resizeable
  panel below the document, and its controls sit in a footer bar in the document itself. The
  functionality of the feature is otherwise unchanged, but the buttons have received new icons. PRs
  #304 and #306.
* The option to render comments and synopsis in the document view panel has been added to
  Preferences. The toggle option for comments that was previously in the menu has been removed. PR
  #311.

**Project Structure**

* The way GUI states of switches, column widths, etc., is saved has been improved a bit during the
  High DPI updates. PRs #285 and #286.
* Some settings have been moved around to more appropriate sections in the project XML file. The
  project load function still reads the values from the previous location if opening an older
  project file. PR #288.
* A file opened in the Trash folder is no longer "Read Only". The feature was rather arbitrary, and
  also required a GUI element to notify the user of the fact. Any file can now be edited. PR #292.

**Code Structure**

* The core classes making up the project itself were previously merged into a single source code
  file. This file was getting a bit big, so they have been split up again. PR #289.
* A lot of Inkscape meta data has been removed from the SVG icons, reducing the file sizes quite a
  bit. PR #291.
* Opening and closing of files are now properly handled also when using the ConfigParser tool.
  Previously, files were not properly closed after the content had been read, leaving the handles
  open until the Python garbage collector handled them. PR #300.

----

## Version 0.7.1 [2020-06-06]

**Bugfixes**

* For some fonts (especially Ubuntu) the minimum column width in the tree widgets would be
  estimated to be too large. It especially meant that the "include when exporting" flag had a
  column much wider than it needed to be. This setting is now overridden with the known size of the
  icon, plus a 6 pixel margin. PR #278.
* Correctly fixes issue #273, which was actually due to an old css setting from early development.
  PR #287.

**User Interface**

* The Build Novel Project tool now has an option to not style the text before printing or exporting
  to file. PR #276.
* When opening an item in the project tree, the focus remains on the tree and no longer switches to
  the editor. It makes it easier to flip through files and look at them by pressing enter
  repeatedly. PRs #278 and #287.
* Added a title icon and document icon to the outline view. PR #278.
* The timeline class root folder now has a calendar icon instead of a clock. PR #287.
* Regrouped the options on the Build Novel Project tool a bit. They are now sorted into Titles,
  Format, Text and File categories, with more consistent labelling. PR #278.
* A link colour has been added to the Build Novel Project tool. It's the same colour as the header.
  PR #287.

**Other Changes**

* Reduced the number of files and folders in the source code a bit. PR #277.

----

## Version 0.7 [2020-06-01]

**Bugfixes**

* Fixed a bug where novelWriter might crash if a file is deleted immediately after being created,
  and also additional points-of-failure if the project was new. PR #267.

**User Interface**

* The back-references list in the project view panel now shows references to any tag in the open
  document, not just the first tag. Issue #227, PR #234.
* Clicking a tag now tries to scroll to the header where the tag is set. The index needed a couple
  of minor changes for this feature, so this will invalidate the old index for a project saved with
  an older version, and require a new to be built. This is done automatically. PR #234.
* Moved the Close button on the "Build Novel Project" dialog to the area with the other buttons
  since we anyway increased the size of that area. PR #256.
* Updated the unit for Preferences > Editor > Big document limit from `kb` to `kB`. Issue #258, PR
  #260.
* Added Typicons-based coloured icon set also for light GUI background. PR #265.
* The export check mark that was added to the Flags column in the project tree in Version 0.6 has
  been moved to its own column, and been replaced with a proper icon. The details panel below it
  has been updated as well. PR #268.
* Icon sizes are now calculated based on the size of the text, and all text and icons should scale
  relative to the default GUI font size. PR #268.
* The font family and size of the main GUI font can now be changed in Preferences. For Windows,
  this defaults to Cantarell 11pt, which is now shipped with novelWriter. On other systems it
  defaults to the system font. Special accommodations had be made for Ubuntu where the font size of
  the tree widget was not updated automatically (Issue #273). PRs #269, #270, #274 and #275.
* There are no Monospace fonts on the main GUI any more. Where fixed width is needed, the size is
  calculated beforehand with Qt's font metrics class. PR #271.
* Fonts are now selected via the system's font dialog rather than the font combo box. PR #270.
* Word, character and paragraph counts are now updated on the project tree details panel if the
  file currently being edited is also selected in the tree. PR #272.
* The Build Novel Project dialog now shows the previous generated content when it's opened. PR
  #272.
* The Build Novel Project tool can now export the HTML and NWD output into a JSON data file. This
  file is convenient if the user wants to post-process the output with for instance Python, or one
  of the other numerous languages that can read JSON files. PR #272.

**Project Structure**

* The project folder structure has been simplified and cleaned up. We also now freeze the main
  entry values in the main XML file. The XML file is now given version 1.1, and no further core
  changes to its structure will be made without bumping this version. We're also locking it to only
  be opened by version 0.7 or later. An old project file is converted on first open. PRs #253 and
  #261.
* When a project is closed, two table of contents files are written to the project folder. They are
  named `ToC.txt` and `ToC.json` and are there for the user's convenience if they want to find a
  specific file from the project in the data folders. As discussed in Issue #259, PRs #261 and
  #262.
* The expanded node flag from the project tree was also saved for file entries, which cannot
  actually be expanded. These flags are no longer saved in the XML file. PR #261.

**Other Changes**

* Dropped the usage of `.bak` copies of document files. This was the old method to ensure the
  document data was written successfully, but it uses twice the storage space. Instead, writing via
  a temp file is the current safe way to save files. PR #248.
* The project class now records the accumulated time in seconds a project has been opened. This
  data is not yet displayed anywhere, but it is being tracked in the project XML file. PR #261.

**Test Suite**

* Added tests for Build Novel Project, Merge Folder and Split Document tools. PRs #263 and #264.

----

## Version 0.6.3 [2020-05-28]

**Bugfixes**

* It was possible to have the backup folder set to the same folder as the project, resulting in an
  infinite loop when `make_archive` was building the zip file. This crash of paths is now checked
  for before moving to the archive step. Issue #240, PR #241.
* Fixed an issue with the Build Novel Project tool on Ubuntu 16.04 LTS where the dialog wouldn't
  open. Issue #243, PR #246.

**User Interface**

* Renamed the "Generate Preview" button on the "Build Novel Project" tool to "Build Novel Project".
  You must actually click this to be able to export or print. Issue #237, PR #238.
* Added font family and font size selectors to the "Build Novel Project" tool. You may want a
  different print font than used in the editor itself. Issue #230, PR #238.
* Removed the "Help" feature in "Build Novel Project" and instead added detailed tooltips. Issue
  #250, PR #249.
* Changed the title formatting codes for "Build Novel Project" to something less verbose. The old
  codes are translated automatically. Issue #247, PR #249.
* A margin of the viewport (outside the document) has been added to the document editor and viewer
  to make room for the document title bar. Previously, the title bar would sit on top of the
  document's top margin, which would sometimes hide text that would otherwise be visible (when
  scrolling). PR #236.
* Fixed an alignment issue for the status icon on the project tree details panel. Mentioned in
  #235, PR #239.
* Removed the `Xo` icon for NO_LAYOUT in the project tree details panel. Mentioned in #235, PR
  #239.
* Added a "Details" tab to the "Project Settings" dialog, which also lists the project path. Issue
  #242, PR #239.

----

## Version 0.6.2 [2020-05-28]

* Botched release. Replaced with 0.6.3. Crashes when Build Novel Project is opened.

----

## Version 0.6.1 [2020-05-25]

**Bugfixes**

* The Outline view now takes into consideration the exported flag, and does not show excluded files
  in the outline. PR #224.
* Page layout format was ignored when exporting project. The formatting of this layout has now been
  added. PR #224.
* If multiple headings were present in a file, the sorting of headings in the Outline view would
  follow a text sort not a numerical sort of the line numbers. That is, it would be sorted as "1",
  "10", "2", "20", etc. This has been fixed. PR #226.
* The text justification in the preview in the  Build Novel Project was following the main
  Preferences settings, not the Build settings. This did not affect the formatting of the exported
  file itself, but the preview is now made consistent with the build settings. Issue #228, PR #231.

**User Interface**

* Recent projects in the open project dialog can be removed from the list by hitting the delete
  key. PR #225.
* Moved the browse button to after the path box in the open project dialog. PR #225.

**Other Changes**

* The three remaining dependencies now have a minimum version set. PR #224.
* Moved the sample project up one folder level. PR #224.

**Documentation**

* The export page in the documentation erroneously stated that line breaks could be added to titles
  by adding `%\\%`. The correct syntax is `\\`. Issue #229, PR #231.

----

## Version 0.6 [2020-05-24]

**Bugfixes**

* Fixed a bug in validation of `@tag:` meta tags where one or more spaces before the `:` would
  still pass as a valid tag, but the keyword index array would be missing those spaces in its
  counter. This mainly affected the highlighting of keywords, which would be misaligned. PR #206.

**User Interface**

* The Export Tool has been removed and replaced by a new tool called "Build Novel Project". The new
  tool has the same filtering options as the Export Tool, but with more formatting options for
  titles. It also has a preview window to display the generated document. A Save As button provides
  exports to HTML, novelWriter Markdown, plain text, PDF and Open Document format. LaTeX export has
  not been ported over, and interfacing with Pandoc is no longer supported either. Although, as
  before, the HTML export can be converted with Pandoc to other formats outside of novelWriter. The
  new tool also supports printing. PRs #204, #220 and #221.
* The Project Settings, Preferences, Item Editor, Merge Documents, and Split Documents dialogs have
  been redesigned. The ones with tabs now have vertical tabs on the left with horizontal labels.
  The dialog design should be more compact, and have room for more tabs for future settings. PR
  #212.
* A new icon, as well as a mimetype icon for the project files, have been designed and added to the
  app. PRs #213 and #214.
* The About dialog has been completely redesigned to allow more information. PR #217.
* The Open Project dialog has been cleaned up and made more readable. The project paths have been
  moved out of the list, and are now displayed when an item is selected instead. Icons have been
  added, and the New project dialog can also be triggered from this dialog. PR #218.
* The document stats have been added to the details panel below the project tree. PR #219.

----

## Version 0.5.2 [2020-05-21]

**Bugfixes**

* When running on Windows 10, some of the buttons were missing icons. More fallback icons have been
  added to ensure that all current buttons have a fallback path that always ends in an icon. PR
  #211.

**User Interface**

* The statusbar has been redesigned a bit. The block icons showing document and project saved
  status have been replaced by LED icons. The statistics has been moved to a separate label, and
  most of the detailed stats moved to its tooltip. PR #210.
* Default icon theme is now `Typicons Grey Light`. PR #211.
* Clicking on the document header selects the document in the project tree, but this functionality
  has been enhanced to also ensure the document is expanded and visible in the tree. If it's
  scrolled out of view, the tree will scroll it into view. PR #215.
* Syntax highlighting of text in quotes can now be turned off in Preferences. PR #215.

**Core Functionality**

* Checking for version dependencies and a few packages (aside from PyQt5) is now done later in the
  start-up so that it is possible to alert the user with a dialog box instead of terminal error
  messages. PR #210.
* Made a few minor changes to the code so novelWriter can run with Python 3.4.3 and Qt 5.2.1, that
  is, it runs on last version of Ubuntu 14.04. This level of compatibility is not guaranteed to
  remain in the future, but for now, the changes have no impact on functionality. PR #210.

----

## Version 0.5.1 [2020-05-14]

**Bugfixes**

* Fixed a bug where only some of the text would be rendered in the editor window when a large text
  document was loaded. The text is there in the buffer, but the rendering process was interrupted
  by the function that recalculates margins. This recalculation was added with the document tiles
  in 0.5. The re-rendering of the text could be triggered by opening the search bar, indicating
  that it was caused by the shifting of the vertical document frame. PR #208.

**User Interface**

* The icon theme functionality of novelWriter has been reworked. For the default system theme, very
  little has changed. It should still load whatever the system provides, but this doesn't work for
  all icons on Windows 10 for instance. It is now possible to select between three icon themes in
  the Preferences dialog, independent of the GUI theme. Using a theme breaks the dependency on the
  operating system to provide standard icons. Qt provides some, but not all needed by novelWriter.
  PR #207.
* Added a check that warns if the project file was saved with a newer version of novelWriter as
  that may cause meta information to be lost. This warning will remain there until the file format
  is finalised. This is an issue with preserving certain settings, not the project structure
  itself. PR #205

**Debugging**

* Reduced the number of command line switches needed for debug runs. PR #205.

----

## Version 0.5 [2020-05-09]

This release of novelWriter has a number of feature updates, bringing it one step closer to initial
feature completeness for a version 1.0 release.

In the pipeline for 1.0 is a completely new export tool with improved and added options, including
printing. Further improvements are also planned for the new Outline View added in this version.
When these additions are completed, novelWriter will start moving towards a 1.0 release via release
candidates. I'm hoping to wrap up this year and a half long stage of initial development soon so
that I can spend more time using it than creating it.

**Additional thanks** to @countjocular for PRs #173 and #174, and to @johnblommers for all the
helpful feedback and issue reports for the new features added in this, and previous releases.

### Noteable Changes

* The Timeline View dialog is now gone. Instead, the main window area has been split into two tabs.
  The first, the "Editor", contains the Document Editor and Viewer panels. The second, the
  "Outline", contains a new Outline View of the novel part of the project, broken down into a tree
  view of all the project headings. All meta data associated with each part of the novel can be
  viewed in further columns, selectable from a drop down menu by right-clicking the header. These
  columns can also be rearranged.
* Both the Editor and Viewer panels now have a header showing the document label as seen in the
  Project Tree. Optionally, the full path of the document can be viewed. Clicking this header will
  select the document in the Project Tree, making it easier to find where the document belongs in
  the structure.
* A project load dialog has been added when novelWriter is launched. It will show you your recently
  opened projects, let you browse for those that aren't listed, or create a new project. More
  features will be added to this dialog later on.
* The Preferences dialog has been completely redesigned to make it easier to find the various
  settings and understand what they do.

### Detailed Changelog

**Features**

* An Outline View panel has been added to the main GUI window. The Outline View can show all meta
  data associated with a novel heading in a column-wise manner. The Timeline View feature has been
  dropped in favour of the new Outline View. PRs #140, #181 and #191.
* A synopsis feature has been added. It allows a comment to be flagged as a synopsis comment to be
  picked up by the indexer and displayed in the GUI. Currently available in the Outline View. PRs
  #140 and #191.
* A document title bar has been added to the top of the editor and viewer. These show the document
  label as seen in the project tree. Optionally, the full document path can be shown. Clicking the
  title will highlight the document in the project tree. PRs #192 and #194.

**User Interface**

* A Project Load dialog has been added, which pops up when novelWriter is launched. It allows for
  opening other recent projects, browse for projects, or start a new project. This replaces the
  former Open and New Project features, as well as the Recent Projects menu entry. PRs #177 and
  #183.
* The command line switches for debugging have been changed a bit. Higher level of debugging now
  includes the lower levels, preventing the need for specifying for instance both debug and verbose
  debug. PR #182.
* The Preference dialog has been completely redesigned. The options are now displayed vertically,
  in four tabs instead of two, and with more informative text explaining what they do. Some
  previously unconnected options have also been added. PR #193.

**Bug Fixes**

* The `install.py` script has been fixed to reflect changes in storage location of the themes. PR
  #174.
* Fixed a bug with launching Preferences without Enchant spell checking installed. PR #190.
* A minor issue with running backups with no backup path set has been fixed. The backups would be
  written into the source folder, or wherever novelWriter was launched from, which is a very messy
  fallback. PR #195.

**Documentation**

* Some outdated links and a number of typos and spelling errors have been corrected. PR #173.
* Documentation has been brought up to date with the current set of features of novelWriter. PR
  #202.

**Project Structure**

* Opening a project now writes a lock file to alert the user if the same project is opened more
  than once. The warning can be ignored if the user wants to proceed. PR #179.
* Two new meta tags have been added to the project file to store a counter for the number of times
  the project has been saved or autosaved. The meta information is not currently displayed in the
  GUI, but could be added to an About Project dialog in the future. The PR also adds checks to
  ensure XML attributes exist before attempting to load them. PR #180.
* A single line of document meta data is now written to the top of document files. They mainly
  serve to identify the file content if one opens the file directly in an external editor, but also
  assist the Orphaned Files tool to identify the files when they are found, but missing from the
  project tree. PRs #200 and #201.

**Code Improvements**

* For the Outline View, the `NWIndex` class has been restructure and extensively rewritten. It is
  more fault tolerant, and will automatically rebuild a corrupt index loaded from cache. PR #140.
* The way that dialog options (which options were selected last time a dialog was open) has been
  rewritten. All data is now stored in a single JSON file in the project meta folder. PR #175.
* Since the config class is instanciated before the GUI, error reporting to the user was tricky. An
  error cache has now been added to allow non-critical errors to be displayed after the GUI is
  built. PR #176.
* All source files now have the minimal GPLv3 license note at the top. PR #188.
* Also added license info to the command line output. PR #189.
* Large chunks of the code has been restructured. Mainly the non-GUI parts, which have mostly been
  merged into a new `core` folder. Several classes which are only used by a single object have been
  merged into the same file, reducing the total number of source files a bit. PR #199.

----

## Version 0.4.5 [2020-02-17]

**Features**

* A project can now be opened from the command line by providing the project path to the launching
  script. PRs #164 and #166.

**User Interface**

* Added functionality to split a document into a folder of multiple documents, and also to merge a
  folder of documents into a single document. PRs #159 and #163.
* It is now possible to permanently delete files from the Trash folder. This can be done
  file-by-file or by using the Empty Trash option in the menu. PRs #159 and #163.
* When running the spell checker, a wait cursor is displayed. This will alert the user that
  novelWriter is working on something when, for instance, a very large document is opened and
  initial spell checking is running. PR #158.

**Bug Fixes**

* Fixed a few keyboard shortcuts that were not working in distraction free mode. PR #157.
* Added a check to ensure the user does not drag and drop an item into the Orphaned Items folder.
  Since this folder is not an actual project item, novelWriter would crash when trying to change
  the dropped item's parent item to the Orphaned Items folder. Now, instead, the drop event is
  cancelled if the target folder is Orphaned Items. PR #163.

**Code Improvements**

* The way project files are saved has been altered slightly. When a project file or document file
  is saved, the data is first streamed to a temp file. Then the old storage file is renamed to
  .bak, and and the temp file is renamed to the correct storage file name. This ensures that the
  storage file is only replaced after a complete and successful write. PR #165.
* The cache folder has been removed. It was used to store the 10 most recent versions of the
  project file. Instead, the previous project file is renamed to .bak, and can be restored if
  opening from the latest project file fails. Any additional restore capabilities should be ensured
  by backup solutions, either the internal simple zip backup, or other third party tools. PR #165.
* The dependency on the Python package `appdirs` has been dropped. It was used only for extracting
  the path to the user's config folder, a feature which is also provided by Qt. PR #169.

----

## Version 0.4.4 [2020-02-17]

* Botched release. Replaced with 0.4.5.

----

## Version 0.4.3 [2019-11-24]

**User Interface**

* Added keyboard shortcuts and menu entries for formatting headers, comments, and removing block
  formats. PR #155.
* Disable re-highlighting of open file when resizing window. This is potentially a slow process if
  the spell checker is on and the file is large. There is no need to do this just for reflowing
  text, so it is now disabled on resize events. Issue #150, PR #153.
* Improved the speed of the syntax highlighter by about 40% by not using regular expressions for
  highlighting block formats and by skipping empty lines entirely. PR #154.

**Bug Fixes**

* Fixed an issue when closing the import file dialog without selecting a file, the import would
  procede, but fail on file not found. The import is now cancelled when there is no file selected.
  PR #149.
* Fixed an issue with markdown export where it did not take into account hard line breaks. Issue
  #151, PR #152.
* Fixed a crash when running file status check when the project contains orphaned files. PR #152.

----

## Version 0.4.2 [2019-11-17]

**User Interface**

* Distraction free mode now also hides the menu bar, but all keyboard shortcuts used for editing
  remain active. The rest are disabled. PR #142.

**Bug Fixes**

* Fixed various issues with spell checking highlighting. The highlighting and the editor didn't
  always agree on what words were spelled wrong. PR #141.
* The status bar now shows what spell checking language is actually loaded. Previously, it just
  showed the language selected in the settings. That was a bit misleading as the available
  dictionaries can change due to the change in installed dictionary on the system. PR #145.

----

## Version 0.4.1 [2019-11-10]

**Features**

* If no external spell check package is available, novelWriter can now fall back to use a simple
  spell checker based on word similarity comparison provided by the Python standard package
  `difflib`. That means spell checking is always available, although the difflib-based spell
  checker is both slow and lacks many features of other packages. This feature comes with a general
  English dictionary, and a GB and US dictionary. These are just lists of correct words provided by
  aspell. PR #130.
* Language information (spell checker) is now shown on the status bar. In addition, the timer has
  been converted to monospace font and received an icon. PR #136.
* The new icons exist in both dark and neutral mode, and the mode can be set in the preferences.
  This makes it easier to see the icons on a dark system theme. PR #135.
* Distraction free mode, key shortcut `F8`, and full screen mode, shortcut `F11`, are now
  available. This PR also fixes some issues with rescaling of text margins when windows or panels
  are resized. PR #137.

**User Interface**

* Most text boxes now have a character limit. Before, the only limit was the limit set by Qt itself
  of ~32k characters. PR #126.
* Key combination `Ctrl+G` is now an alternative to `F3`, forward search, and vice versa for
  backwards search. This makes more sense on macOS. Issue #124, PR #126.
* The shortcut for the replace feature is now `Cmd+=` on macOS, and remains `Ctrl+H` on Linux and
  Windows. Issue #124, PR #126.
* The sample project in the source code has been improved to better show the features of
  novelWriter as they currently are. The old text was a bit out of date. The new text also explains
  the features it demonstrates. PR #132.

**Bug Fixes**

* Fixed a bug where a long file label would expand the tree pane due to the details panel
  expanding. The label itself will no longer show more than 100 characters, and is word wrapped.
  Issue #120, PR #122.

**Code Improvements**

* The code has been reorganised, import headers been cleaned up, and the code made more or less
  PEP8 compliant. PRs #118, #119, and #138.
* The dependency on the `pycountry` package has been dropped. The feature based on it now uses an
  internal list of country codes for describing spell checker languages. PR #129.
* The themes manager has been improved, and the loading of icons now supports a number of fallback
  steps to ensure something is shown in most cases. The final fallback is the system's own icon
  theme. PR #135.

----

## Version 0.4 [2019-11-03]

**Features**

* The export dialog now allows limited support for exports using Pandoc. The Pandoc conversion is
  run as a stage two of the export process. Pandoc integration is fickly on Windows, but works well
  on Linux. PRs #82 and #104.
* The editor now supports Markdown standard hard line breaks, and exports these correctly to the
  various file formats and to the document view pane. Hard line breaks can be inserted by either
  appending two or more spaces to the end of a line, or by pressing `Shift+Enter`. PR #83.
* The editor now supports and preserves non-breaking spaces. Unfortunately, the preservation of
  these spaces on save and reload is dependent on Qt 5.9 or later. Non-breaking spaces are
  preserved on export to html and LaTeX. PR #87.
* An option to show tabs/spaces and line endings in the document editor has been added to the
  Preferences dialog. PR #90.
* The document view pane now has a "Referenced By" panel at the bottom, showing links to all
  documents referring back to the document being viewed. The panel is collapsible, and has a sticky
  option that will prevent it from updating if links are followed. PRs #109 and #110.
* The tag and reference system no longer has any restrictions on file class. That is, any file can
  have tags and references, and they are indexed by the indexer and displayed as links in the
  document view pane. The timeline view behaves as before, only listing active Novel files. PR
  #114.
* A new root folder type and keyword for "Entities" has been added. These can be useful for
  describing plot elements fitting under such a category. PR #115.

**User Interface**

* Tags and references in the editor are now "clickable" in the sense that pressing `Ctrl+Enter`
  with the cursor on them will open the reference in the view pane. PR #98.
* Warnings triggered when the user tries to use features with missing package dependencies will now
  provide a link to the package website. PR #86.
* Adding the `~` character in file path boxes is now expanded to the user's home directory. PR #94.
* The recent projects submenu no longer has a number prefix, and a "Clear Recent Projects" option
  has been added. PRs #86 and #94.
* Syntax themes based on Night Owl and Light Owl themes have been added. PR #97.
* Read-only files now have a notification popping up at the top of the edit pane, and the files are
  actually not editable. PR #106.
* Tabs are now properly exported in formats where this makes sense. For plain text files, a tab is
  converted to four spaces. For html exports they are converted to a long space, equivalent to four
  spaces. PR #113.
* A toggle button in the Document menu now allows displaying file comments in the document view
  panel. PR #115.

**Bug Fixes**

* Some issues with unicode conversion and LaTeX export have been addressed, but the escaping of
  unicode characters is prone to errors. The user should be careful with using special symbols if
  export to LaTeX is intended. The package `latexcodec` should be able to handle Latin based,
  language specific characters. PRs #73 and #79.
* Fixed some long-standing issues with running novelWriter on Windows. The config folder requires a
  set of two folders to be created on first use, which the config class did not expect. This is now
  resolved. In addition, Python does not default to utf-8 when writing files on Windows, so all
  open statements now have encoding defined. Failing to open files also had the risk of truncating
  them. This has been avoided by distinguishing new files from broken files. PR #81.
* Dark theme was not rendering properly on multiple platforms. This was resolved by forcing the Qt5
  style to "Fusion", which allows further formatting by the novelWriter themes code. The user can
  override the Qt styling option through the `--style=` flag on the command line. PR #96.
* The behaviour of files in the Trash folder has been fixed. These are now read only. PR #106.
* Fixed a bug where the last line of a title or partition page would be ignored on export. PR #113.
* Drag and drop onto the root level of the tree has been disabled. This was anyway only allowed for
  root folder items, but it was tricky to enforce this properly for other files. In order to move
  root folders around now, the move up and down features need to be used instead. #115.

**Installation**

* A script for `pyinstaller` has been added, making it possible to generate standalone executables
  of novelWriter on at least Windows and Linux. PR #91.
* novelWriter has been made `pip install` ready. PRs #107 and #108.

----

## Version 0.3.2 [2019-10-27]

**Documentation**

* The documentation has been rewritten and added to the Read the Docs website. Pressing `F1` or
  `Help > Documentation` in the menu opens the novelWriter documentation page. PRs #68 and #69.

**User Interface**

* Filters have been added to the Timeline View window so unused tags can be hidden, and it's
  possible to select only certain classes of tags to display. PRs #61 and #62.
* The dialog boxes for Timeline View and Session Log now remember the filter choices from previous
  instance for the same project. PR #62.
* When having a document open in the editor, text can be imported into it from a plain text file.
  No formatting conversion of the imported text is performed. That is up to the user. However, this
  allows for importing novelWriter documents from other projects or from a previous export,
  partially addressing request in issue #63. PR #65.
* The Export feature now includes exporting to LaTeX, which allows building PDFs with pdflatex or
  other tools. PR #73.
* Export of a novelWriter flavour markdown file is also supported. This file can be imported back
  in as-is, and almost completes an export-edit-import cycle. A split document into multiple files
  feature will be added soon. PR #73.

----

## Version 0.3.1 [2019-10-20]

**Bug Fixes**

* The backup request dialog should pop up on any change to the project during the last session, not
  just on unsaved changes. PR #58.
* The regex that searches for words for the spell check highlighter was not including unicode
  characters, so it would underline parts of words using unicode characters even if the word was
  spelled correctly. PR #58.
* When having unsaved changes in an open document, while changing editor configuration options, the
  document would be reloaded from disk when the changes were applied. This meant the unsaved
  changes were lost. The document is now saved before the editor is re-initialised. PR #58.

**User Interface**

* Added a GUI to display the session log. The log has been around for a while, and records when a
  project is opened, when it's closed, and how many words were added or removed during the session.
  This information is now available in a small dialog under `Project > Session Log` in the main
  menu. PR #59.
* The export project feature now also exports the project to Markdown and HTML5 format. PR #57.

----

## Version 0.3 [2019-10-19]

**User Interface**

* Added project export feature with a new GUI dialog and a number of export setting. The export
  feature currently only exports to a plain text file. PR #55.

----

## Version 0.2.3 [2019-10-06]

**User Interface**

* The search feature now also allows for replacing text, so the basic search/replace tools in now
  complete. PRs #51 and #52.
* All icons have been removed from the menu, and the dark theme has received a new set of basic
  icons. They are not very fancy, so will perhaps be replaced by a proper icon set later. PR #53.

----

## Version 0.2.2 [2019-09-29]

**Bug Fixes**

* Fixed a bug where loading a config file with the dictionary language set to `None`, or presumably
  a missing dictionary, would trigger a fatal error. PR #47.

**User Interface**

* Added a basic search function for the currently open document. This is a simple interface to the
  find command that exists in the Qt document editor. It will be extended further in the future. PR
  #49.

----

## Version 0.2.1 [2019-09-14]

**Bug Fixes**

* The _Tomorrow_ theme had the wrong set of colours. PR #39.

**Documentation**

* Added the backup feature to the documentation. PR #40.

**User Interface**

* The auto-replace list in project settings is now sorted alphabetically. PR #43.
* Added version checking of the Qt5 and PyQt5 dependencies. Non-essential functionality that
  depends on very recent versions of Qt5 are now switched off if version is too low. Currently only
  affects the custom tab stop length, which requires version 5.10. Issue #44, PR #45.

**Code Improvements**

* Minor changes to the About novelWriter dialog and to how backup filenames are generated. PR #41.

----

## Version 0.2 [2019-06-27]

**Documentation**

* Added documentation in English. The help file opens in the document view pane when the user
  presses `F1` or selects it from the Help menu. PR #27.

**Themes**

* Complete rewrite of how syntax highlighting and GUI themes are handled. These are now set
  separately, and the dark theme uses QPalette to handle the dark colours, which makes the dark
  theme a lot more portable between operating systems. #34 and #35.
* Added the five "Tomorrow" colour themes to list of syntax highlighter themes. PRs #34 and #35.

**User Interface**

* Added a preferences dialog for the program settings. No longer necessary to edit the config file.
  PR #30.
* The document viewer remembers scroll bar position when pressing `Ctrl+R` on a document already
  being viewed. PR #28.
* Removed version number from windows title. PR #28.
* The auto-replace items in Project Settings are now editable. PR #29.
* Changed how document margins are handled. This implementation works better and drops the
  difference between horizontal and vertical margins in favour of using the QTextDocument margin
  setting. PR #33.

**Code Improvements**

* Spell checking is now handled by a standard class that can be subclassed to support different
  spell check tools. This was done because pyenchant is no longer maintained and having a standard
  wrapper makes it easier to support other tools. PR #31.

----

## Version 0.1.5 [2019-06-08]

**Bug Fixes**

* Closing the application with the window X button, and selecting No on the dialog, still closed
  the application. Properly handling the close event now so that the closing is cancelled. PR #21.
* Many of the menu option would cause novelWriter to exit or otherwise make mistakes when clicked
  if no project was open. They all check for this now. PR #23.

**Timeline**

* Added an index to the project that holds the position of all headers in the novel part of the
  project and all tags set in the notes part. It also holds all the links from novel files to
  notes. The relationship can be viewed in a new TimeLineView GUI. It's in the tools menu, and can
  also be opened with `Ctrl+T`. PR #22.
* The spell checker now used this index to highlight keywords/value sets. If the keyword or value
  is not valid, it will not be highlighted and will instead have a wiggly line under it. This also
  checks that references point to valid tags. For this to work, the index has to be up to date. The
  index of a file is saved when the file is saved, but the entire index can be rebuilt by pressing
  `F9`. PR #22.

**Status Bar**

* Redesign of the status bar adding project and session stats as well as a session timer. PR #21.
* Project word count is written to the project file, which is needed for the session word count. PR
  #21.
* Closing a project now clears the status bar. PR #21.

**Editor**

* Spell checker now ignores lines staring with `@`, and words in all uppercase. PR #21.
* A document can be closed, which also clears it from last edited document setting in the project
  file. I.e. it is not re-opened on next start. PR #21.
* Tab width is now by default 40 pixels, and can be set in the config. PR #21.

----

## Version 0.1.4 [2019-05-25]

**Bug Fixes**

* Fixed a bug where an item had to be selected in the tree view for a root item to be created. PR
  #16.

**User Interface**

* The main area can now be split into two, with the document editor on the left and a document
  viewer on the right. PR #13.
* The list of novel document status and plot element importance levels can now be edited through
  the Project Settings dialog. The values are per project, and saved in the main project XML file.
  PR #17.
* Cleaned up opening and closing projects, as well as how new projects are created. A new project
  can also not be saved in a folder already containing a novelWriter project. That was previously
  possible, resulting in the old XML file being overwritten. PR #18.
* Some minor GUI improvements were added, PR #19:
  * Pressing `F2` also opens the edit item dialog, like `Ctrl+E` does.
  * When the document editor and viewer split slider is moved, the editor resizes properly.
  * The document viewer can be closed, expanding the editor to the full window size again.
  * A project can be closed with `Ctrl+Shift+W`, and the menu entry has an icon.
  * Exit button/menu now asks if you want to close.

**Themes**

* The colours for syntax highlighting can now be edited in a config file in the themes folder. The
  main GUI css file also lives in the same folder. The default theme lives in the default
  subfolder, and more folders can be added. Switching themes involve changing the theme setting in
  the main config file to the name of the themes subfolder. PR #15.

**Code Improvements**

* Loading the project with the items in the wrong order is possible. That is, the child item is
  stored before its parent. A saved file should not ever be like that, but an edited file might.
  Even if the file shouldn't be edited manually. PR #16.

----

## Version 0.1.3 [2019-05-18]

**User Interface**

* The cursor position is now saved when a document is saved, and restored when the document is
  opened. PR #12.

**Test Suite**

* Major upgrades to the test suite, now also testing GUI elements. Coverage at 73%. PRs #9 and #11.

----

## Version 0.1.2 [2019-05-12]

**Bugfixes**

* Fixed a critical GUI bug when trying to create new folders and files in the tree.
* Caught a bug when creating a new file, but novelWriter couldn't figure out what class the parent
  item had and returned a `None`. Could not recreate the bug, but added a check for it anyway.

**Code Improvements**

* Changed the way user alerts are generated, and added the alert levels to an enum class named
  `nwAlert`. Also added a new level named `BUG`.

----

## Version 0.1.1 [2019-05-12]

**User Interface**

* Rewritten the spell check context menu. The previous implementation was adapted from a Qt4
  example, but could be improved a great deal. It now also doesn't have the default context menu,
  and allows for adding words to personal word list. Spell checking can also be enabled and
  disabled from the menu, and re-run on a the current document. PRs #1 and #3

**Test Suite**

* Added a unit test framework based on `pytest`. This currently checks basic opening and saving of
  the main config file and the main project file. PR #2

----

## Version 0.1 [2019-05-10]

This is the initial release of a working version of novelWriter, but with very limited
capabilities. So far, the following has been implemented:

* A document tree with a set of pre-defined root folders of a given set of classes for different
  purposes for novel writing. That is, a root item for the novel itself, one for charcaters, plot
  elements, timeline, locations, objects, and a custom one.
* A plain text editor with a simplified markdown format that allows for four levels of titles, and
  bold, italics and underline text.
  * In addition, the format supports comments with lines starting with a `%`.
  * It also allows for keyword/value sets staring with the character `@`. These will later be used
    to link documents together as tags point to other documents. For instance, a scene file can
    point the keyword `@POV:name` to a character file with the keyword `@THIS:name`.
* The text editor has a set of autoreplace features:
  * Dashes are made by combining two or three hyphens.
  * Three dots are replaced with the ellipsis.
  * Straight quotes with your quote format of choice.
* The text editor also allows for wrapping either selected text, or the word under the cursor, in:
  * Bold, italics, or underline tags.
  * Single, or double quotes.<|MERGE_RESOLUTION|>--- conflicted
+++ resolved
@@ -1,8 +1,9 @@
 # novelWriter Change Log
 
-<<<<<<< HEAD
 ## Version 1.1 Dev (Alpha)
-=======
+
+----
+
 ## Version 1.0 [2021-01-03]
 
 ### Release Notes
@@ -83,7 +84,6 @@
 * Updated various parts of the code where a question message box is opened and redirected the call
   to the main GUI class. This was done mostly for consistency, but the feature was added earlier to
   ensure that core classes do not depend on Qt libraries. PR #535.
->>>>>>> 1496d9d9
 
 ----
 
