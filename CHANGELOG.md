# novelWriter Change Log

<<<<<<< HEAD
## Version 1.2 Dev (Alpha)
=======
## Version 1.1 [2021-02-07]

### Release Notes

The main change in this release is the addition of a new tab to the project tree on the left side
of the main window. The regular project tree is now on a tab named "Project", while a new tab named
"Novel" displays a simpler version of the information on the main "Outline" page. It lists all the
headers of the novel part of the project, as well as the word count and point-of-view character of
each section. This is an alternative way to navigate the novel part of the project. The various
tree views are now also kept better in sync when the user selects various documents and headers.

In addition, a new information dialog named "Project Details" has been added. It replaces the
"Details" tab in "Project Settings", and adds more information about the novel part of the project.
In particular, a "Table of Contents" in the "Contents" tab displays a summary of the main parts
and chapters of the project, their total word counts, and an estimated page count. This was made in
response to users asking for ways to estimate the total page count of the project. The page count
is estimated based on a words per page setting, which can be changed on the dialog window.

Since the tabs below the project tree now add some extra room on the GUI, some convenient buttons
have been added in the same area, with direct access to "Project Details", "Writing Statistics" and
"Project Setting".

A few other minor changes have been made as well. The Preferences dialog has been improved with
clearer categories and hopefully better help text. Some new options have been added too. They allow
syntax highlighting of multi-paragraph quotes. The highlighter can now optionally accept quotes to
be left "hanging", that is, no closing quote in the same paragraph.

### Detailed Changelog

**Bugfixes**

* A `None` check in the details panel below the project tree was missing, resulting in an
  occasional error message being printed to the logging output. The error was otherwise handles, so
  this is mainly a fix to prevent the error message. PR #639.

**User Interface**

* The word counts in the Novel tree are now updated each time a file is saved. Issue #636, PR #637.
* A "Remove" button has been added to the "Open Project" dialog. Previously, recent project entries
  could be removed by pressing the `Del` key, but no obvious other methods were present on the GUI.
  PR #639.
* When the search function is activated, the text in the search box is automatically selected.
  Issue #645, PR #639.

**Installation**

* The minimal zip release package tool in `setup.py` has been improved to generate tailored
  packages for each operating system. The old `pyinstaller` build command has been removed, but the
  manual build path for a Windows setup.exe file has been kept. PRs #643 and #644.

----

## Version 1.0.4 [2021-02-03]

### Release Notes

This patch release fixes a couple of minor issues with the Preferences dialog and the behaviour of
one of the keyboard shortcuts.

Aside from these fixes, the main point of this patch is to add new setup features for novelWriter
on Windows. A Windows installer will no longer be provided for the foreseeable future, and instead
functionality has been added to the main setup script to create desktop and start menu icons.

### Detailed Changelog

**Bug Fixes**

* Fixed an issue with the Preferences dialog where the setting for justified text was mixed with
  the setting for fixed text width. This meant that the justified text setting could potentially
  get overwritten when the Preferences were changed and saved. Issue #623, PR #625.
* Fixed an issue with the Open Project dialog where the list of recent projects would contain
  duplicate entries if the dialog was opened multiple times. PR #627.

**User Interface**

* The `Ctrl+Del` keyboard shortcut is now only active when the project tree has focus. Since this
  is also a common shortcut in many applications for deleting the next word ahead of the cursor,
  the activation of the delete file function when the editor has focus is unexpected to some users.
  Issue #629, PR #631.

**Installation**

* A new command has been added to the `setup.py` script. The new command, `win-install`, will
  create a desktop and start menu icon for novelWriter when run in the source folder. A windows
  batch file, `setup_windows.bat`, has also been added. Running this file from the source folder,
  either by command line or by double-click, will install dependencies from PyPi and set up the
  icons and file association with novelWriter project files. This should make it easier to run
  novelWriter from the source folder on Windows. PRs #634, #641 and #642.

**Documentation**

* The documentation on how to setup and install novelWriter has been extended and reorganised into
  one file per operating system. Some of the other documentation files have also been moved to a
  different section. PR #634.
>>>>>>> b3fb020d

----

## Version 1.1 RC1 [2021-01-31]

### Release Notes

This is a preview and test release for version 1.1.

A few new features have been added. The primary change is that the project tree on the left side of
the main window now has two tabs. The regular project tree is now on a tab named "Project", while a
new tab "Novel" displays a simpler version of the information on the main "Outline" page. It lists
all the headers of the novel part of the project, as well as the word count and point-of-view
character of each section. This is an alternative way to navigate the novel part of the project.
The various tree views are now also kept better in sync when the user selects various documents and
headers.

In addition, a new information dialog named "Project Details" has been added. It replaces the
"Details" tab in "Project Settings", and adds more information about the novel part of the project.
In particular, a "Table of Contents" in the "Contents" tab displays a summary of the main parts
and chapters of the project, their total word counts, and an estimated page count. This was made in
response to users asking for ways to estimate the total page count of the project. The page count
is estimated based on the word count, and can be changed on the dialog window.

Since the tabs below the project tree now adds some extra room on the GUI, some convenient buttons
have been added, with direct access to "Project Details", "Writing Statistics" and "Project
Setting".

A few other minor changes have been made as well. The Preferences dialog has been improved with
clearer categories and hopefully better help text. Some new options have been added too. They allow
syntax highlighting of multi-paragraph quotes. The highlighter can now optionally accept quotes to
be left "hanging", that is, no closing quote in the same paragraph.

### Detailed Changelog

**User Interface**

* Added a Novel tab under the project tree where the user can navigate the novel's layout of
  chapters and scenes, similar to the Outline view, but next to the document editor. The Outline
  view and Novel/Project trees now also behave more in cooperation. When files on one are selected
  or moved, the other will follow and update. Issues #541 and #185, PR #538.
* Added a Project Details dialog that lists project details (moved from Project Settings' Details
  Tab) and a Table of Contents tab where details on chapter level is displayed. This table also
  shows an estimated page count and estimated page location of each chapter. Issue #528, PRs #555,
  #598 and #603.
* Added three buttons below the project tree that connects to Project Details, Writing Statistics,
  and Project Settings. PR #555.
* The settings and tabs in the Preferences dialog have been re-arranged into more tabs with less
  options on each tab. PRs #577 and #624.
* Minor changes to margins and alignments of widgets on the main GUI. PR #565.
* Added a keyboard shortcut to change focus to the Outline tab. The focus change now also ensures
  that the main GUI also switches to the tab where the focus is shifted. Issues #609 and #612, PR
  #615.
* The cursor should now also be visible when opening a blank document and the editor has focus.
  Issue #608, PR #621.

**Text Editor**

* Added support for multi-paragraph quote (dialogue) highlighting. This feature is optional, and
  can be enabled/disabled in Preferences. Issue #546, PR #577.
* Add several new symbols to the Insert menu/ Issue #602, PRs #603 and #604.

**Other Changes**

* Trigger a save document call before the Build Novel Project tool starts the build. This ensures
  that unsaved changes in the editor are included in the build. Issue #610, PR #616.

**Code Maintenance**

* Reformatting of source file headers and adding license headers to all test source files. Test
  source files are now also organised into subfolders. PR #563.

----

## Version 1.0.3 [2021-01-24]

### Release Notes

This patch release fixes a minor bug sometimes encountered when running novelWriter from command
line on Windows. In addition, the Solarized Dark and Solarized Light themes have been added to the
selection of GUI and syntax themes by a user contribution.

The main change in this release is to the install scripts and the documentation related to
installing and running novelWriter. The primary change is a different method of packaging the app
for Windows. Instead of building an `.exe` file, the new setup instead builds a runnable zip file
`.pyz`. The executable would often be mistakenly flagged by virus control software due to the
packaging tools. This is a known problem with pyinstaller and similar tools, but such warnings are
always concerning even if they are false positives.

### Detailed Changelog

**Bug Fixes**

* Fix crash when starting novelWriter from command line on Windows from a different mounted drive
  than where it is installed. This was caused by a relative path lookup that defaulted to the wrong
  current directory. This works on Linux/macOS which have a common root path, but not on Windows.
  Issue #581, PR #587.

**User Interface**

* Added Solarized Dark and Solarized Light GUI and syntax themes. PR #578 by @nullbasis.
* The Typewriter Scroll Mode now works better in combination with the Scroll Past End feature. The
  scroll mode still only works when there is actually any document to scroll into, but previously
  it would also not work until the total length of the document reached 40% of the height of the
  editor window. This was quite confusing. This limit is now reduced to 10%, which means that as
  long as the Scroll Past End option is enabled, the Typewriter Scroll will always work according
  to its settings. Issue #589, PR #593.

**Installation**

* Merged the `make.py` script into `setup.py`. PR #584.
* Added a second way to build distributable packages of novelWriter for Windows. The new method
  does not use any of the current package tools that produce a Windows executable of the app. These
  packages tend to cause false virus warnings. This new method uses the Python tool `zipapp` to
  bundle novelWriter as an executable `.pyz` file, and adds Python embeddable and library
  dependencies into the same folder. The folder itself can be distributed as-is, or a Windows
  installer executable can be generated with `setup.py setup-pyz`. Issue #580, PR #584.

**Documentation**

* Updated documentation, main README and Contribution Guide to make them more consistent and to
  improve installation instructions. Based on issue #586 and input from @mgrhm. PR #592.

**Other Changes**

* The HTML generator now adds line breaks after `div` blocks used to wrap tag/reference lines. This
  makes the output easier to process by scripts, but has no impact on browser rendering and import
  into other applications. PR #597.

----

## Version 1.0.2 [2021-01-19]

### Release Notes

This patch release fixes a few minor cosmetic issues, a minor issue with the indexer, and a bug
when adding words to the user's own spell check dictionary. Additionally, the documentation has
been updated based on user feedback, and some install issues resolved.

### Detailed Changelog

**Installation**

* The dependency list was missing in the setup configuration for PyPi due to a bug in the
  `setup.cfg` file. The dependencies have been moved to a different section where the setup tool
  now picks them up properly. Issue #570, PR #573 by @stranger-danger-zamu.

**Bug Fixes**

* Fixed an issue with note files being moved between a non-novel root folder and a novel root
  folder without clearing its index entry in the former note or novel index. This would cause
  duplicate entries for such a file. PR #558.
* Fixed a cosmetic issue where the meta data panel below the project tree was not cleared when the
  project was closed. PR #559.
* Fixed an issue where the main window title would not be cleared when a project was closed, and
  the new title not set when a new project was first created. Issue #560, PR #561.
* The editor context menu option to "Add Word to Dictionary" should also be visible when there are
  no spell checker suggestions. The entry was erroneously added under an if-condition that excluded
  it in those cases. Issue #574, PR #575.

**Documentation**

* Fixed some typos and spelling mistakes in the documentation, and reworded parts of the text that
  were unclear. The technical page has also been extended with more information on project folder
  structure. PR #557.
* Clarify install instructions, and remove the duplicate instructions in the README file and
  replace them with a brief section. The full instructions are in the documentation. Issues #566
  and #570, PR #576.

----

## Version 1.0.1 [2021-01-10]

### Release Notes

This release is mainly to bring the documentation up to date, as I forgot to update the install
instructions in the original 1.0 release. I also forgot to change the various settings and help
texts that describe novelWriter as under initial development (beta state).

Some minor improvements have been made to the "Edit Project Item" dialog and some restrictions on
the settings available for documents created in the "Outtakes" folder relaxed. A few minor issues
with the document and project changed icons on the status bar have also been resolved. The
indicators were previously set to changed status even if no actual change had been made to the
project.

### Detailed Changelog

**User Interface**

* Added the Outtakes folder to a list of root folders that will allow the setting of file layouts
  otherwise only permitted under the Novel root folder. It makes sense to permit the files in this
  folder to have the same extended settings that Novel files have. PR #552.
* The text input and dropdown boxes of the Edit Project Item dialog box now extend when the dialog
  window is resized. Previously, the space between the label and the box would stretch instead,
  which isn't very useful. PR #552.
* The document and project changed status icons on the status bar are now set to unchanged status
  when the project is opened. In addition, an issue with the status being set to changed on various
  events that were not actual changes to the document or project has been resolved. For instance,
  changing the size of the document editor would flag the document itself as changed. PR #554.

**Documentation**

* Updated the install instructions of the documentation and the main readme file, as well as the
  current development status as listed on PyPi. PRs #550 and #551.

----

## Version 1.0 [2021-01-03]

### Release Notes

Based on my own testing and usage, and no serious bugs discovered in quite some time (aside from a
few corner case issues), it appears that novelWriter is stable enough for a 1.0 release. Thanks to
all the new users who keep providing feedback on bugs, cosmetic issues, or suggesting improvements
and new features. I'm glad to hear that others find my application useful, and I will keep making
improvements as I get new suggestions and have new ideas myself. At the same time, I will continue
to keep novelWriter simple and clean and avoid feature-bloat.

This release mainly fixes cosmetic and other minor issues to the user interface and makes a few
minor improvements to some less used features. Aside from this, nothing major has changed since the
last release candidate.

This release concludes over two years of tinkering with this project. The project grew out of
numerous lunch and coffee discussions with my colleague Marian Lückhof at my former job. We were
both looking for a tool for writing novels on Linux that suited our needs. We started assembling a
wish list of features that has become novelWriter. In addition, users on GitHub have continued to
test new features, provide very helpful feedback, and make new suggestions for improvements.
Especially the feedback from @johnblommers has been helpful during much of the initial development
time. Over the last months more users have started posting ideas and feedback. Thanks to all of you
for your contributions.

The 1.0 release is intended as a first release of the core features of novelWriter. That does not
mean that all planned features have been fully implemented. There is a long list of ideas and
suggestions to consider and implement. New ideas and suggestions are welcome. Either as feature
requests in the issue tracker, or if not fully formed, can be discussed on the
[discussions page](https://github.com/vkbo/novelWriter/discussions).

### Detailed Changelog

**Bugfixes**

* Fixed a minor cosmetic issue with the checkbox next to the "Distraction Free Mode" entry in the
  menu where its checkmark wouldn't always correspond to the current state of the mode. PR #532.
* When opening the "Writing Stats" dialog in a new project where there is no session log file yet,
  an error dialog would pop up to complain the file is missing. A missing file is not an error, and
  should just be quietly ignored. PR #535.
* Don't enforce string data type in meta data lines written to the head of documents. Some of the
  entries can potentially be of NoneType, and the enforced type will then cause a crash. PR #539.
* Fixed a couple of faulty checks in the index and outline details panel. The checks were not
  reachable by user actions, but put in place to capture coding errors. PR #549.

**User Interface**

* The placeholder text in the "Build Novel Project" tool was referring to the name of the build
  button by a previous label. It now refers to the label that is on the current button. PR #535.
* Add "Move Item Up" and "Move Item Down" to the project tree context menu. These connect to the
  same function as the same entries in the Tools menu. PR #535.
* Block the Item Editor for the root Trash folder. PR #539.

**Other Changes**

* The special "Orphaned Files" folder has been dropped. Since the document class saves most of the
  document meta data to the header of document files, it is no longer strictly necessary and it
  does complicate the code behind the project tree as the orphaned folder isn't a tracked folder
  and therefore needs a fair bit of customised code to fit into the rest of the tree data model.
  Files found in the project's storage folder that do not exist in the project file will now be
  imported into the main project tree based on a set of fallbacks. All recovered files are prefixed
  with the word "Recovered". Issue #540, PR #543.
* Changed the way novel headers are added to the Outline view in cases where the strict logic of
  header levelled isn't obeyed. Previously. a scene header not under a chapter would be added to a
  previous chapter. That may be a bit confusing. Now, instead, a scene outside a chapter will just
  be bumped up one level. PR #549.

**Documentation**

* Fixed some minor typo or wrong word errors in the contributing guidelines. PR #537 by Curtis
  Gedak @gedakc.
* Fixed minor grammar and typo issues in documentation. PR #544 by Curtis Gedak @gedakc.
* Updated documentation with latest changes and rewritten some sections to make the terminology
  more consistent. PR #548.

**Code Improvements**

* Also enforce the maximum line length in text documents. PR #534.
* Updated various parts of the code where a question message box is opened and redirected the call
  to the main GUI class. This was done mostly for consistency, but the feature was added earlier to
  ensure that core classes do not depend on Qt libraries. PR #535.

----

## Version 1.0 Release Candidate 2 [2020-12-13]

### Release Notes

This second release candidate for 1.0 comes with only minor changes and improvements, and a handful
of minor bugfixes.

Among the improvements is the addition of all the possible @-keywords for tags and references to
the "Insert" menu under the sub-menu "Tags and References". The "Help" menu has also received a few
improvements and additional links to useful webpages. This release also adds a "Release" notes tab
to the "About novelWriter" dialog. The release notes are displayed automatically the first time you
launch novelWriter after updating to a new version.

Among the fixes is better support for high resolution screens. A few elements on the GUI did not
scale properly, among them the document editor and viewer header and footer. These were clipped on
high res screens due to an underlying issue with the Qt widget underestimating how much space it
required to accommodate the text. Unfortunately, dragging the novelWriter app between screens of
different scaling factors is not currently supported. However, the GUI should scale properly to the
scaling factor on the screen it is opened on.

The work leading up to this release has mostly been focused on improving the test coverage of the
source code of novelWriter. This helps to ensure that the code does what it is intended to do, and
is able to handle corner cases and unexpected external errors and user actions that may occur.
While writing these tests, a number of minor potential issues have been uncovered and handled. Most
of these are corner cases that may not even be reachable by unexpected user actions.

Hopefully, these changes have resulted in an even more stable version of novelWriter. If no more
issues are discovered, the next release will be the final version 1.0 release.

### Detailed Changelog

**Bugfixes**

* The headers and footers of the document editor and viewer would be clipped on high DPI monitors.
  This was due to the QWidget holding these did not automatically scale in the layout. The proper
  height of these are now calculated and enforced instead of relying on automated scaling. Issue
  #499, PR #502.
* Fixed a few inconsistencies in scaling of toggle switches, the form layouts, and the margins of
  the Item Editor when viewing on a high DPI screen. PR #502.
* Switching syntax theme live would not update all colours in the editor and viewer. This has now
  been fixed. PR #516.
* Using the Tools menu to move items up or down in the project tree, without selecting an item to
  move, would cause a crash. The move actions are now quietly rejected if no item is selected.
  Issue #521, PR #522.

**User Interface**

* Added all the possible keywords for tags and references to the Insert menu. Since the list was
  growing long, the Insert menu entries have been split up into four sub menus according to the
  previous grouping. Issue #501, PR #503.
* A "Release Notes" tab has been added to the "About novelWriter" dialog where the latest release
  notes can be displayed. PR #508.
* Menu entries that will open the "Releases" and "Discussions" pages on the novelWriter GitHub repo
  has been added to the Help menu. PRs #509, #511 and #520.
* The help text of many of the Preferences options have been clarified and rewritten. PR #516.
* Added two greyscale syntax themes. These will match with the greyscale icon themes to produce a
  GUI without colours. PR #516.

**Other Changes**

* The Windows installer now properly sets up the mime type for novelWriter, meaning novelWriter
  project files can be opened from the Explorer directly into novelWriter. PR #511.
* It is now possible to create new files in the Outtakes root folder from the context menu. Issue
  #517, PR #519.

**Test Suite**

* The tests for the core classes of novelWriter have been completely rewritten. Every class or
  source file of the core functionality (everything handling the actual project data and documents,
  as well as the meta data) is now covered by its own testmodule with a 100% coverage for each
  module. PR #512.
* Likewise, the base tests have been rewritten to cover the `Config` class, the `main` function
  that launches the app, and the error handling class. The structure matches the core tests from
  #512. PR #514.
* The GUI tests have been reorganised to match the new test structure, and somewhat improved, but
  some parts still need additional coverage. PR #527.

----

## Version 1.0 Release Candidate 1 [2020-11-16]

### Release Notes

This is the first release candidate for the upcoming release of novelWriter 1.0.

Since the fifth beta release about four weeks ago, not much has been changed in novelWriter. A few
minor tweaks have been made to the GUI.

A number of features and tools are now automatically switched off when there is no project or
document open for those features to act upon. Previously, this was a bit inconsistent, although no
serious bugs have been reported or encountered.

Most of the minor changes in this release should not be noticeable to most users. However, there
are a couple of noticeable changes.

**Typewriter Mode**

The "Typewriter Mode" of the editor has been improved. Essentially, this feature is a sort of smart
scroll. It tries to keep the cursor stationary in the vertical direction, and will try to scroll
the document up when the cursor skips to a new line while typing (or down in case of backspaces).
This is similar to the way a typewriter scrolls the paper when hitting the return key. It improves
the writing experience as the current active line will stay at the same eye heightlevel on the
screen.

Previously, the feature would lock the cursor to a given vertical position defined by the user.
Now, instead, the cursor will remain stationary in the vertical direction at any position the user
sets it to by mouse click or keyboard navigation. The user can define a minimum distance from the
top where this feature is activated. These changes makes it more flexible in terms of where the
focus is in the editor. The feature can be controlled from the main Preferences.

**Switching Syntax Theme**

It is now possible to switch syntax highlighting theme without restarting novelWriter. Previously,
changing the theme would only half-way update the document, header and footer background and text
colours. The new settings would not be fully applied until the application was shut down and
started again, thus making it a bit tedious to look through syntax themes to find the one you want.

Switching main GUI theme still requires a restart.

### Detailed Changelog

**Installation**

* A new setup option `setup.py xdg-install` will install the desktop integration (icons, mime and
  launcher) using the OS' `xdg-utils`. This is a more standardised way of installing these
  elements, and replaces the previous `launcher` option. PR #484.

**Bugfixes**

* The Details Panel below the Outline Tree View was not cleared when a project was closed, and
  whatever was listed there was still present if a new project was opened. The panel is now reset
  when a project is closed. Issue #490, PR #491.

**User Interface**

* The Typewriter Mode feature has been improved to keep the cursor stationary at any point in the
  editor viewport as long as the cursor is at a user-defined minimum distance from the top of the
  viewport. The mouse, arrow and page keys do not trigger a reposition. The new behaviour is
  similar to that of the Gutenberg editor in WordPress. PR #482.
* The document editor and viewer are now properly updated when the user switches syntax theme.
  There is no longer a need to restart novelWriter first to apply the changes. PR #487.
* Some minor GUI changes include: don't run the background word counter when there is no document
  open, make the split panels of the Build Novel Project tool non-collapsible, and set the initial
  column widths of tree views to more sensible values. PR #489.
* Block various menu actions, like split and merge documents, project backup, inserts, etc, when
  there is no project open. None of these being active caused any errors as these actions were all
  handled by the various tools, but they shouldn't even trigger when there is no project or
  document to perform the action on. PR #492.
* Clarify the message of the Close Project and Exit novelWriter dialogs. Previously, it may have
  seemed to some users that clicking "No" would allow the closing to procede without saving
  changes. This is not true as changes are saved automatically when editing a project. The dialog
  text should now make this clearer. Issue #494, PR #495.

**Other Changes**

* The index cache file `meta/tagsIndex.json` now has line breaks and indents. This makes it easier
  to version control if the user really wants to track this file. PR #483.
* The format of the meta data at the top of document files has been changed to be easier to parse,
  and easier to extend with new settings. It is also more human-readable in cases where the user
  opens a document file with other software. PR #486.
* Remove the `ToC.json` file and improve the `ToC.txt` file. There latter now has additional
  information and the format has been improved slightly to be easier to parse if read by an
  external program or script. PR #493.

**Code Improvements**

* There has been some clean-up of comments and docstrings, as well as optimisation and merging of a
  few functions that were implemented in multiple places. PR #485.
* Move some of the constants defined in various other classes into the appropriate constants
  classes, and make all constants upper case variables. PR #489.

----

## Version 1.0 Beta 5 [2020-10-18]

**Important Notes**

* The minimal supported Python version is now 3.6. While novelWriter has worked fine in the post
  with versions as low as 3.4, neither 3.4 nor 3.5 is tested. They have also both reached end of
  life. There are a couple of good reasons to drop support for older versions. PR #470.
  * Python 3.6 introduces ordered dictionaries as the standard.
  * The format string decorator (`f""`) was added in 3.6, and is much less clunky in many parts of
    the code than the full `"".format()` syntax.
  * Especially 3.4 has limited support for `*var` expansion of iterables. These are used several
    places in the code.

**Bugfixes**

* Fixed a bug in the Build Novel Project tool where novelWriter would crash when trying to build
  the preview when running a version of the Qt library lower than 5.14. Issue #471, PR #472.

**User Interface**

* An option has been added in Preferences to hide horizontal or vertical scroll bars on the main
  GUI. These optons will hide scroll bars on the Project Tree, Document Editor, Document Viewer,
  Outline Tab and on the controls of the Build Novel Project tool. Scroll bars take up space, and
  as long as the project doesn't contain very long documents, scrolling with the mouse wheel is
  enough. The feature is of course entirely optional. PRs #468 and #469.
* It is no possible to enable scrolling past the end of the document with a new option in
  Preferences. Previously, the editor would just allow scrolling to the bottom of the document. The
  new option adds a margin to the bottom of the document itself that allows for scrolling past this
  point. This avoids having to type text at the bottom of the editor window. PRs #468 and #469.
* A new feature called "Typewriter Scrolling" has been added. It basically means that the editor
  window will try to keep the cursor at a given vertical position and instead scroll the document
  when the cursor moves to a new line, either by arrow keys or while typing. The position can also
  be defined in Preferences. The scroll bar uses an animation effect to perform the scrolling to
  avoid abrupt jumps in the editor window. PRs #468 and #474.
* The line counter in the Document Editor footer now shows the location in the document in terms of
  percentage. This is convenient for very large documents. PR #474.
* A "Follow Tag" option has been added to the Document Editor context menu. This option appears
  when right-clicking a tag value on a meta data line. PR #474.
* When applying a format from the format menu to a selection of multiple paragraphs (or lines),
  only the first paragraph (or line) receives the formatting. The editor doesn't allow markdown
  formatting to span multiple lines. Issue #451, PR #475.
* The syntax highlighter no longer uses the same colour to highlight strikethrough text as for
  emphasised text. The colour is intended to stand out, which makes little sense for such text.
  Instead, the highlighter uses the same colour as for comments. PR #476.

**Other Changes**

* Since support for Python < 3.6 has been dropped, it is now possible to use `f""` formatted
  strings in many more places in the source code where this is convenient. This has been
  implemented many places, but the code is still a mix of all three styles of formatting text. PR
  #478.
* Extensive changes have been made to the build and distribute tools. The `install.py` file has
  been dropped, and the features in it merged into a new file named `make.py`. The make file can
  now also build a setup installer for Windows. The `setup.py` file has been rewritten to a more
  standardised source layout, and all the setup configuration moved to the `setup.cfg` file. PRs
  #479 and #480.

----

## Version 1.0 Beta 4 [2020-10-11]

**Bugfixes**

* When the Trash folder didn't exist because nothing had been deleted yet, the lookup function for
  the Trash folder's handle returned `None`. That meant that any item with a parent handle `None`
  would be treated as a Trash folder in many parts of the code before the Trash folder was first
  used. This caused a few decision branches to make non-critical mistakes. In particular the
  project tree context menu. This issue has now been fixed with a new check function that takes
  this into account. PRs #452 and #453.
* If an older project was opened, one with a different project file layout than the more recent
  versions, a dialog asked whether the user wants the project updated or not. However, the function
  that moves files to their new location would actually start working before the dialog asked for
  permission. The permission would only be applied to the project XML file. Now, the check is still
  run before the dialog, but the action of moving files around are postponed to after the
  permission has been given and the project XML file parsed. PR #453.
* If there were multiple headings in a file, and the last paragraph did not end in a line break,
  the word counter for the individual sections would miss the last paragraph of the last section
  due to an indexing error. This has now been fixed. PR #453.
* The last cursor position of a document in the editor would only be saved if the document had been
  altered. It is now also saved in the cases where the user makes no changes. PR #460.
* When using an aspell dictionary for spell checking, words containing a hyphen would be
  highlighted as misspelled. This is not the case for hunspell dictionaries. The hyphen is now
  taken into account when splitting sentences into words for spell check highlighting. PR #462.
* Some of the file dialogs would fail with a non-critical error when the cancel button was clicked.
  The cancel is now captured consistently in all instances where such a dialog is used, and the
  calling function exited properly. PR #463.

**User Interface**

* Some minor changes to the text formatting on the Recent Projects dialog. PR #452.
* The Build Novel Project tool has been improved. The settings side panel is now scrollable, and
  the document and settings panel now have a movable splitter between them. This gives more
  flexibility to the sizes of the various parts. PR #459.
* A new option to replace tabs with spaces has been added to the Build Novel Project tool.
  Previously, they were always replaces for HTML output. However, converting them to the HTML code
  for a tab is actually convenient for later import into for instance Libre Office, which then
  converts them back to regular tabs. Issue #458, PR #459.
* Non-breaking spaces have been removed from the HTML conversion of keywords and tags. Issue #458,
  PR #459.
* An upper limit of how large a document the Build Novel Project tool can view has been set. It is
  10 megabytes of generated HTML. The tool will still build larger documents, but they aren't
  displayed. This also limits which options are available in the "Save As" list for such large
  documents. Only native novelWriter exports are supported in such cases. The limit is an order of
  magnitude larger than a typical long novel. PR #460.
* The language indicator in the status bar now has a tooltip stating what tool and spell check
  dictionary provider is being used. PR #462.
* All representations of integers, mostly word counts, are now presented in the same way. They
  should all use a thousand separator representation defined by the local language settings. PR
  #464.
* Many parts of the GUI have had a spin/wait cursor added for processes that may take a while and
  will block the GUI in the meantime. PRs #460, #463 and #464.
* A line counter has been added to the footer of the document editor next to the word counter. It
  makes it easier to compare the position in the document when also accessing it in an external
  editor. PR #466.

**Improvements for macOS**

* The native macOS menu bar now pulls the correct menu entries into the first menu column. PR #463.
* The application name in the main menu would state Python instead of novelWriter. As long as the
  `pyobjc` package is installed, the label will now correctly state novelWriter. PR #463.
* Install and run instructions for macOS have been added to the main README. PR #463.

**Editor Performance**

* The syntax highlighter now remembers what type of line every line in the document is. This means
  that certain types of lines can be re-highlighted without having to process the entire document
  again. This is particularly useful for refreshing the highlighting of keywords and tags after the
  index has been rebuilt. PR #460.
* On a few occasions, the entire document in the editor would be reloaded in order to update the
  layout and formatting. This is not only slow for big documents, it also resets the undo stack.
  Instead, the entire document is "marked as dirty" to force the Qt library to update the layout,
  which is much faster. PR #460.
* For very large documents (in the megabyte range), the repositioning of the cursor when the
  document was opened would sometimes interfere with the rendering of the document itself. This
  could potentially cause the editor to hang for up to a couple of minutes. Instead, the
  repositioning of the cursor is now postponed until the document layout size has reached past the
  character where the cursor is to be moved. This mode is only used for documents larger than 50
  kilobytes. PR #460.
* The document editor will no longer accept single documents larger than 5 megabytes. This
  restriction has also been applied to the Build Novel Project tool. For reference, a typical long
  novel is less than 1 megabyte in size. PR #460.

**Other Changes**

* The command line switches `--quiet` and `--logfile=` have been removed. They were intended for
  testing, but have never been used. The default mode of only printing warnings and errors is quiet
  enough, and logging to file shouldn't be necessary for a GUI application. PR #453.
* A number of if-statements and conditions in the code that were intended to alter behaviour when
  running tests, mostly to stop modal dialogs from blocking the main thread, have been removed.
  These types of changes to the program flow when running tests have now been reduced to a minimum,
  and modifications instead handled with pytest monkeypatches. PR #453.
* The `QtSvg` package is no longer in use by novelWriter. The internal dependency check has been
  removed. PR #457.
* It is no longer possible to set the user's home folder as the root directory of a project. The
  home folder is the default lookup folder in many cases, so it's easy to do by mistake. PR #457.
* The background word counter has been rewritten to run on an application wide thread pool. This is
  a more appropriate way of running background tasks. PR #462.

**Test Suite**

* Major additions to the test suite, taking the test coverage to 91%. PR #453.
* Test coverage for Linux (Ubuntu) for Python versions 3.6, 3.7, and 3.8 are now separate jobs. In
  addition, Windows with Python 3.8 and macOS with Python 3.8 is also tested. All OSes are piped
  into test coverage, and they all have status badges. PRs #453 and #454.

----

## Version 1.0 Beta 3 [2020-09-20]

**Bugfixes**

* After recent changes, the `Edit Project Item` entry (or shortcut `F2`) in the menu would cause an
  error. Other means of triggering the edit dialog for a selected item were working fine. The error
  was caused by a dummy variable being sent by the menu QAction element that was caught by a new
  optional variable in the dialog function. All other menu actions have been wrapped in lambda
  functions to prevent this from happening again. PR #448.
* The Merge Tool was permitting a merge on an empty list of files to be merged. This would result
  in a new, empty file. The Merge Tool will now stop if the list of files is empty. PR #448.
* The orphaned file handling function would cause an error if the orphaned file was empty. This
  would trigger a secondary issue with uninitialised variables, which has also been fixed. PR #448.
* The context menu on the Project Tree would not show the `New File` and `New Folder` options on
  root folders if there were no Trash folder present. This weird bug was caused by the filter
  getting a `None` Trash handle and therefore assuming all root folders were Trash folders as they
  too have parent handle `None`. PR #452.

**User Interface**

* The Last Opened column in the Open Project dialog now has a fixed width font, and the Words
  column has a thin space between number and multiplier unit to make it easier to read. PR #452.

**Code Improvements**

* Minor improvemenmts have been made to the core project classes to improve encapsulation and
  better ensure consistency between the different data structures that store the novel project in
  memory. PR #447.
* Some unused or redundant code has been removed, and in some places, functions have been merged to
  reduce code repetition. PR #449.

**Test Suite**

* A lot more tests have been added and test coverage improved. PR #449.

----

## Version 1.0 Beta 2 [2020-09-13]

**Bugfixes**

* If the horizontal scroll bar appeared at the bottom of the document editor or viewer, for
  instance if a long, un-wrapable line was entered, the scroll bar would sit on top of the document
  footer. The footer bar now properly moves out of the way when the horizontal scroll bar appears.
  Issue #433, PR #434.

**New Features**

* It is now possible to set a different spell check language for a project than the one set in the
  main Preferences. It is only possible to select a different language, not a different spell check
  tool. The setting is managed in the first tab of the Project Settings dialog. Issue #368, PR
  #437.
* The document editor now has the Cut/Copy/Paste options in the main context menu. In addition,
  Select All, Select Word, and Select Paragraph have been added to the menu. The latter two will
  select the word or paragraph under the mouse pointer, not the cursor as the main menu entries do.
  Issue #438, PR #439.
* The document viewer has a new custom context menu with Copy, Select All, Select Word and Select
  Paragraph with identical functionality and look to the context menu entries in the document
  editor. PR #439.
* The document view panel now has a back navigation and forward navigation history of 20 documents.
  The navigation is activated by two buttons in the header, menu entries and keyboard shortcuts in
  the `View` menu, and by navigation buttons on the mouse. Issue #441, PR #442.
* Clicking on a document in the project tree with the middle mouse button will now open the
  document in the document viewer. PR #443.
* Added an edit and a search button to the top left corner of the document editor, in the header.
  The edit button opens the edit item dialog for the open document, and the search button toggles
  the search box for the document. PR #445.
* Added show/hide comment and synopsis buttons to the bottom right corner of the document viewer,
  in the footer. These toggle on and off the rendering of these elements in the viewed document.
  The corresponding settings in Preferences have been removed. PR #445.

**Feature Improvements**

* The document split tool now asks for permission before generating the documents. This adds a
  final confirmation before generating a lot of new documents that it can be tedious to clean up if
  the action was activated by mistake. PR #436.
* Both split and merge tools now preserve the document status or importance value from the source
  item. Previously, it would be reset to the default value. PR #436.

**Test Suite**

* Improved test coverage. PR #446.

----

## Version 1.0 Beta 1 [2020-08-30]

**Bugfixes**

* Not technically a bug, but the clearing of the document editor footer bar, both during start-up
  and when a document was closed, would print two ERROR messages to the terminal window. These were
  benign, but are now prevented from occurring by a slight change in the logic. Issue #418, PR
  #420.
* Fixed spell check highlighting for words separated by a forward slash, which was treated as a
  single word. Issue #427, PR #428.

**New Features**

* A new root folder has been added. It is named "Outtakes" by default, and functions as an archive
  folder for any file that the user wants to take out of the main project tree. The file retains
  its meta data, is editable, and is always excluded from builds. It is not possible to create
  files in this folder, but you can create subfolders for organising them. PRs #415, #416 and #419.
* Support an alternative apostrophe. There is a unicode character defined for this, but the regular
  right hand single quote symbol is the recommended character. However, sometimes this confuses the
  syntax highlighter. The alternative character bypasses this, and may also be useful for languages
  that don't use the same type of symbol for these. PRs #429 and #430.

**Feature Improvements**

* The way the enter and tab keys work in the document editor have been improved. If the search or
  replace text box has focus, the tab key switches between them, and the enter key always triggers
  the button that is to the right of the box with focus. If the editor has focus, the tab and enter
  keys work as expected for a text editor. PRs #412 and #413.
* The keyboard sequence `Ctrl+Shift+Z` is now again an alternative to `Ctrl+Y` for the redo
  functionality. PR #413.
* It is now possible to drag and drop files into the Trash folder. PR #415.
* Files moved to Outtakes or Trash are now cleared from the index, except their word counts. All
  tags and references are thus out of the project. They are automatically put back in when the file
  is dragged into the main project tree again. PR #416.
* Tabs and tab stops are now rendered properly in the document viewer. Since the `setHtml` function
  of the Qt widget used here strips tabs, they were previously just converted to eight spaces. This
  prevented the tabs from aligning vertically like they do in the editor. The stripping of tabs is
  now bypassed by replacing them with a placeholder text, and reverting the replacement after the
  document content has been set. This change also applies to the preview in the Build Novel Project
  tool, and therefore also the print and print to PDF functions. PR #419.
* The syntax highlighter is now better at detecting what is a single quoted string and what is an
  apostrophe in a word. PR #430.

**Other Changes**

* A hard maximum project tree folder depth of 30 has been added. Level 28 is the last level where a
  folder can be created, to allow for one more level of files. There is no particular reason for
  the number 30, it was mostly a matter of picking a number. 30 is assumed to be excessive. It is
  hard to navigate a project tree with that many folders. The value was set because many places in
  the code there was a soft limit of 200. If you created more, various parts of the code would stop
  working. PRs #416 and #421.
* The dialog for reporting unhandled errors has been changed and a new custom Qt subclass written.
  It does essentially the same thing as the standard QErrorMessage box did, but adds the feature of
  a clickable link to the issues tracker on GitHub, and a monospace formatted traceback for the
  issues ticket. In addition, a crash that pops this dialog will now trigger an attempted
  controlled shutdown of novelWriter. Before, it would try to keep running, but often leave
  novelWriter in a half defunct state. PR #417.

**Test Suite**

* Added better test coverage of the Project Load dialog and the Project Outline tool. PR #423.
* Switched from Travis-CI to GitHub actions for running Python tests. PRs #424, #425 and #426.
* All tests can now be run independently of other tests on a function level. Before, this was only
  possible on a test file level. Issue #431, PR #432.

----

## Version 0.12.1 [2020-08-16]

**Bugfixes**

* Some of the insert menu functions were broken due to a left-over comma in the insert source code
  converting the insert text from a string to a tuple. This is a quirk of the Python language and
  unfortunately not caught as a syntax error. Issue #409, PR #410.

**Feature Improvements**

* The Select Paragraph feature in the Edit menu now selects only the paragraph itself, without the
  leading line break. This was previously handled entirely by the Qt library, which does this for
  some reason. Issue #395, PR #405.
* A chapter heading in a file with a different layout than `Unnumbered` can now also be flagged as
  an unnumbered chapter heading by adding an asterisk to the begfinning of the title text. This
  only affects the number assignment and counter when running the Build Novel Project tool. The
  rest of the app ignores the asterisk. Issue #402, PR #406.

----

## Version 0.12 [2020-08-15]

**User Interface**

* Added a New Project Wizard that can, in addition to create the previous minimal new project, also
  create a project with pre-defined root folders and chapter and scenes. It is also possible to
  create a copy of the example project from the source code. Either from the `sample` folder in the
  source, or from a `sample.zip` file generated by the `setup.py` script and saved to the
  `nw/assets` folder. PR #366.
* When the user clicked cancel on the colour dialog in Project Settins, the icon would be reset to
  black. Instead, the colour should remain unchanged. A check that the user actually selected a
  colour has now been added. Issue #395, PR #403.

**Other Changes**

* Cleaned up code using `flake8` tool and added it as a permanent check on pull requests. The tool
  filtered out a number of unused variables and imports, which wastes CPU time and memory. Every
  bit helps. PRs #394, #397 and #401.
* Added contributing guide, code of conduct and issue templates. Direct push to main, and PR #398.

----

## Version 0.11.1 [2020-08-09]

**Bugfixes**

* The modality of the dialogs have been made more consistent and a few issues with conflicting
  settings resolved. Mostly the latter relates to some dialogs both having the `exec_()` call and
  the `show()` call. The former implies modal, the latter does not, and the latter usually took
  precedence. All dialogs are now modal with the exception of the Writing Statistics and Build
  Novel Project tools. PR #389.

**User Interface**

* The Help menu entries for the documentation have been improved a bit. If the local copy of the
  documentations is present (both files are checked now), and the Qt Assistant is installed, the
  "Documentation (Local)" entry is visible with `F1` as keyboard shortcut. The "Documentation
  (Online)" is always visible with `Shift+F1` keyboard shortcut. The `F1` key redirects to this too
  if the local copy isn't available. PR #386.
* The Writing Statistics tool now has the ability to set a cap between 100 and 100 000 words on the
  word count histogram bars. This is useful if the user has added a large chunk of text, in which
  case the histogram bar is dominated by this one entry. Now, anything on and above the cap value
  will have a full bar, and all other entries scale from 0 to the cap value. PR #387.

**Documentation**

* The main index page of the documentation now has a build date on it. PR #390.

**Other Changes**

* The Travis CI build system has been altered to first check that the tests pass for Python 3.8,
  for then to move to the other supported Python versions. These are currently 3.6 and 3.7. Python
  3.9 will be added when it is released in October. PR #388.
* Some clean-up of the source code, mostly in terms of unused imports and missing docstrings. PR
  #391.

----

## Version 0.11 [2020-08-08]

Note: The source code has now switched to a default branch named `main` ahead of the changes
planned by GitHub. See their [notes](https://github.com/github/renaming) for more information.

**Bugfixes**

* The `pytest` config file now sets the local source path as the first search path for the main
  novelWriter package. This ensures that the tests can always find the correct version of the code
  when running tests. PR #381.
* The `install.py` script was expecting an older file layout for assets files. This has now been
  updated to the curren file layout. PR #380.

**User Interface**

* A set of new exception handling functions have been added. Recoverable errors will now pop an
  error dialog with the error message and a traceback for the user. The application will not
  generally exit on such errors, unless it causes Python itself to abort. It is possible to copy
  and paste the error message so it can be used for a ticket in the issue tracker. PRs #376 and
  #378.

**Documentation**

* The full documentation for novelWriter, available at
  [novelwriter.readthedocs.io](https://novelwriter.readthedocs.io/) has been rewritten. It was
  drifting out of sync with the development of the code. In addition, many improvements have been
  made to the reStructuredText formatting of the documentation source by providing better
  cross-reference linking and highlightings. The main repository README file has been updated to
  match. PRs #375, #382, and #384.
* The main `setup.py` script has been updated to also build documentation for the Qt Assistant when
  given a `qthelp` flag. The compiled help files are copied into the `nw/assets/help` folder, and
  bundled with the source when pushed to PyPi. The GUI has been altered to open the local help
  files instead of redirecting to the online documentation if the local files are both present and
  the Qt Assistant is installed. PR #375 and #379.

**Other Changes**

* Some minor changes to the source code has been made to more correctly use the Python
  `__package__` variable. PR #376.

----

## Version 0.10.2 [2020-07-29]

**Bugfixes**

* Fixed a crash when using the replace part of search/replace when using regular expressions for
  the search. The replace code assumed the search field was a string, which isn't the case when
  using RegEx, rather itb is a QRegularExpression or QRegExp object. This has now been resolved. In
  addition, the replace feature has been improved to make sure that it only replaces text selected
  by an actual search, not any user selected text. Issue #371, PRs #372 and #373.
* The Tokenizer class used for converting novelWriter markdown to other formats produced some
  invalid escape sequence warnings. The warnings did not seem to affect the results, but have
  nevertheless been fixed. PR #370.

**Features**

* Insert menu entries to insert single and double open and close quote symbols have been added.
  These are the symbols selected as the quote symbols in Preferences. They also have keyboard
  shortcuts associated with them. PR #367.

----

## Version 0.10.1 [2020-07-11]

**Bugfixes**

* Any error encountered when converting a project from the old project folder structure to the new
  were not properly propagated to the origin of the call. Any errors of warnings occurring in the
  process would previously not have been reported properly. These are no reported in a pop-up
  dialog. PR #359.

**User Interface**

* The tooltip of the search/replace Regular Expression option has been updated to state the feature
  only works for Qt 5.3 or higher. PR #359.
* The menus have been restructured a bit. The search options have been moved to a new Search menu.
  The menu order has been changed to a more standard order. The Build Novel Project tool moved to
  the Tools menu. The full screen distraction free mode is now named Focus Mode everywhere in the
  GUI, source code and settings files. Previously, different names were used in different places.
  PR #361.
* Tooltips have been added to main GUI buttons without a button text. PRs #361 and #363.

**Features**

* The search/replace Regular Expression option now uses the newest QRegularExpression tool instead
  of the older QRegExp tool if the Qt version is 5.13 or above. Otherwise, it still uses the old.
  The main benefit of the newer tool in this context is better Unicode support. PR #360.
* The Build Novel Project tool can now generate Roman numbers for chapter markers. Both upper and
  lower case is supported. PRs #362 and #363.

**Other Changes**

* The install scripts now try to create folders before copying icons. PR #364.
* The manifest file now lists the root assets folder, so that it is included in the PyPi build. PR
  #364.
* The .desktop template file has the correct categories set according to the FreeDesktop standard.
  PR #364.

----

## Version 0.10.0 [2020-06-30]

**Note:** If the project file is opened by this version of novelWriter, the project file can no
longer be read by an earlier version due to the change of how autoReplace settings are stored.

**User Interface**

* The Session Log dialog, now named Writing Statistics, has been redesigned and now has a few more
  filter options. This update also fixes the filtered time count properly. The dialog now shows a
  histogram of words added in a given session, or optionally, on a given date. The filtered log
  data can also be saved as a JSON or CSV file, the latter suitable for importing to a spread
  sheet. The new dialog tool required a new session log file format, so the new session log has
  been given a new file name. The old log file will be left untouched in the project's `meta`
  folder. For projects created prior to this change, the log will record a word count offset that
  will be subtracted from the first entry such that the first word diff will always be 1 instead of
  the total word count of the entire project. Such a large word diff would otherwise saturate the
  histogram. PRs #339 and #349.
* The document editor panel has received a footer bar like the one recently added to the document
  view panel. The footer bar currently shows the status level of the document, and the document
  word count. In addition, the word counter shows the change in count for the current session in
  the same way project word count and change is shown in the status bar. The document word count
  has been removed from the main window status bar. PR #348.
* The document editor footer can optionally be hidden in Distraction Free mode. PR #351.
* The Italic and Bold menu entries have been renamed to Emphasis and Strong Emphasis, which is more
  in line with what they represent in Markdown and HTML. They are still renderred as Italic and
  Bold in the document viewer, but the HTML export is using the `<em>` and `<strong>` tags. PR
  #350.
* Due to several issues with the formatting of emphasised text using `*`, `**`, and `***` wrappers,
  especially when using nested emphasis, the syntax for emphasis (italic) and strong (bold) has
  been reverted to use `_` and `**` wrapping, respectively. This removes the ambiguity, and
  resolves the corner cases. It was possible to resolve the issues by using a custom written parser
  that takes care of all valid combinations, but such a parser would be a bit too slow for use in
  syntax highlighting. I decided therefore to stick with RegEx parsing, and keeping those RegExes
  as short and fast as possible while enforcing the basic formatting rules. Separating the notation
  for emphasis and strong is commonly recommended when writing Markdown anyway, so it is a sensible
  compromise between speed and flexibility. This PR partially reverses PR #310. Issue #353, PR
  #355.
* The syntax highlighter now properly highlights overlapping formattings, including emphasised text
  inside of highlighted quotes. PR #355.
* The colour highlighting of emphasis, strong and strikethrough, can now be switch off in
  Preferences. The syntax highlighter will still apply the italic, bold and strike effects. PR
  #357.
* The project path in the Details tab of Project Settings can now be selected and copied to
  clipboard. Issue #354, PR #356.

**Other Changes**

* The way the auto-replace settings are stored in the project XML file has been changed in order to
  be more consistent with other features, and to avoid a potential pitfall in defining the tag name
  from a user-entered string. The project class retains its ability to read the old format of the
  file, and will save in the new format. The file format of the project XML file has been bumped to
  1.2. PRs #344, #346 and #347.

----

## Version 0.9.2 [2020-06-26]

**Bugfixes**

* The project tree word counts were getting mixed up when a file was moved to the trash folder, or
  permanently deleted. This has now been fixed, and moving a file should give a zero net change of
  project word count. Permanently deleting it will result in a negative net change. Issue #333, PR
  #335.

**User Interface**

* There is a feature in the project tree class that ensures that the tree item being acted on is
  visible in the tree. It is called when you for instance click the header of an open document. It
  was also activated when opening a document from the tree view with either double-click by mouse,
  or by using the Enter key. This meant that the tree view would often move, which made it hard to
  mouse click on items after eachother since you ended up chasing a moving target. This feature is
  now disabled for document open. In addition, the scroll into view feature has been added to the
  search/replace call to move into the next document when reaching the end of the current document.
  This was requested in Issue #332. PR #334.
* The Build Novel Project tool will now display the build time of the document in the preview
  window in order for the user to know if it is potentially out of date. The timestamp is given, as
  well as a fuzzy time string, indicating the age of the content. Issue #331, PRs #336 and #337.

**Documentation**

* The documentation has been updated to clarify the correct formatting for italic, bold and
  strikethrough formatting tags. Issue #220, PR #338.

----

## Version 0.9.1 [2020-06-21]

**Bugfixes**

* Fixed a serious bug in the replace part of the search/replace function that caused novelWriter to
  crash when the replace text function was called. Issue #327, PR #328.

----

## Version 0.9 [2020-06-21]

**Core Functionality**

* Underline text formatting has been removed. It is not standard HTML5, nor Markdown, and was
  previously implemented using the double underscore notation that in standard Markdown is
  renderred as bold text. Instead, novelWriter now renders a single `*` or `_` wrapping a piece of
  text _within_ a paragraphs as italicised text, and a double `**` or `__` as bold text. The
  keyboard shortcuts and automatic features _only_ support the `*` notation. A triple set of `***`
  are treated as both bold and italicised. PR #310.
* Strikethrough formatting has been added back into novelWriter using the standard Markdown `~~`
  wrapping. PR #310.
* Added support for thin spaces and non-breaking thin spaces. PR #319.
* The `Ctrl+Z` key sequence (undo) would not go through the wrapper function for document action
  for the document editor, but act directly on the document. This caused some of the logic
  preventing conflict between auto-replace and undo to be bypassed. This has now been resolved by
  blocking the keypress itself and let the menu action handle the key sequence. Issue #320, PR
  #321.
* The dialog window size and column width setting for the auto-replace feature in Project Settings
  are now preserved between closing and opening the dialog. Issue #322, PR #324.

**User Interface**

* The Open Project dialog will now ask before removing an entry from the recent projects list. PR
  #309.
* The text emphasis functions, either selected from the menu or via keyboard shortcuts, will now
  try to respond to the command in a more meaningful way. That is, the text editor will try to
  toggle the bold or italics features independently of eachother on the selected text. A menu entry
  to apply both at the same time has also been added. PR #310.
* The document editor search tool has been completely rewritten. It now appears as a search box at
  the top of the document, and has a number of toggle switches added to it. You can modify the
  search tool to be case sensitive, select only whole words, use regular expression search strings,
  loop when reaching the end, and continue the search in the next file in the project tree. For the
  replace feature, you can also select to have the feature try to preserve the case of the replaced
  word. Issues #84 and #305, PR #314.
* A dialog has been added for selecting quotation mark style. These are now used in the Preferences
  dialog instead of a plain text edit box. PR #317.
* Added an insert menu for inserting special symbols like dashes, ellipsis, thin and non-breaking
  spaces, and hard line breaks. PR #319.
* A menu option to replace straight single and double quotes in a selected piece of text has been
  added. This uses the same logic as the auto-replace feature. Issue #312, PR #321.
* When pressing `Ctrl+R` while the document editor has focus, the edited document will be viewed or
  refreshed in the document viewer. Previously, the selected document in the project tree had
  priority. The document is also now saved before loaded in the viewer, ensuring that it shows the
  very latest changes. Issue #143, PR #323.
* The selection in the project tree should not scroll into view when just opening the document.
  This can be quite annoying if loading several documents in sequence by double-clicking as the
  target may move just when you're about to click. PR #325.

**Other Changes**

* Added the file's class and layout to the meta data string of saved document files. This meta data
  is only used to restore the file meta information into the project if it was lost from the
  project file. It is also useful information when reading the file in external tools. PR #308.

----

## Version 0.8 [2020-06-14]

**Bugfixes**

* The HTML converter, used for the document view window as well as the Build Novel Project tool,
  would crash novelWriter if a file included an `@tag:` entry with no actual tag name following it.
  In addition to fixing this issue, the call to the converter is now also wrapped in a `try/except`
  construct to prevent crashes caused by potential edge cases in document content. If the rendering
  fails, the view window will show an error message instead of the intended document. Issue #298,
  PR #299.
* Clipping of the descended part of fonts in the document title bar has been fixed. Issue #295, PR
  #300.
* When clicking a tag in the editor while the viewer was closed, nothing would happen. Now, the
  viewer is first opened before navigating to the source of the reference tag. Issue #294, PR #306.
* The missing optional rendering of synopsis comments in the document view panel has been added.
  Mentioned in Issue #301, PR #311.

**User Interface**

* A details panel below the Outline tree view has been added. The panel shows all the information
  of a selected row in the tree view above, including hidden columns, and some additional
  information. The tags and references also become clickable links that when clicked will open in
  the document viewer. PR #281.
* Icons have been added to the Title and Document columns in the Outline. The titles get a new icon
  indicating the header level, while the documents get the already existing document icon. PR #302.
* Added a context menu to the project tree for easier access to some of the most use actions on the
  tree. PR #282.
* Improved the support for High DPI screens. Margins and box sizes that were hardcoded should now
  scale. User settings should also scale back and forth when switching between scale factors. Issue
  #280, PR #285.
* The total edit time of a project is now displayed on the Details tab of the Project Settings
  dialog. PR #290.
* The title bar in the document editor now has a full screen button and a close button, and in the
  document viewer a reload button and a close button. The full screen button toggles the
  distraction free mode, and the reload button regenerates the document being viewed to update any
  changes that may have been made to it. PRs #293, #300, #303 and #306.
* The References panel below the document viewer has been redesigned. It now sits in a resizeable
  panel below the document, and its controls sit in a footer bar in the document itself. The
  functionality of the feature is otherwise unchanged, but the buttons have received new icons. PRs
  #304 and #306.
* The option to render comments and synopsis in the document view panel has been added to
  Preferences. The toggle option for comments that was previously in the menu has been removed. PR
  #311.

**Project Structure**

* The way GUI states of switches, column widths, etc., is saved has been improved a bit during the
  High DPI updates. PRs #285 and #286.
* Some settings have been moved around to more appropriate sections in the project XML file. The
  project load function still reads the values from the previous location if opening an older
  project file. PR #288.
* A file opened in the Trash folder is no longer "Read Only". The feature was rather arbitrary, and
  also required a GUI element to notify the user of the fact. Any file can now be edited. PR #292.

**Code Structure**

* The core classes making up the project itself were previously merged into a single source code
  file. This file was getting a bit big, so they have been split up again. PR #289.
* A lot of Inkscape meta data has been removed from the SVG icons, reducing the file sizes quite a
  bit. PR #291.
* Opening and closing of files are now properly handled also when using the ConfigParser tool.
  Previously, files were not properly closed after the content had been read, leaving the handles
  open until the Python garbage collector handled them. PR #300.

----

## Version 0.7.1 [2020-06-06]

**Bugfixes**

* For some fonts (especially Ubuntu) the minimum column width in the tree widgets would be
  estimated to be too large. It especially meant that the "include when exporting" flag had a
  column much wider than it needed to be. This setting is now overridden with the known size of the
  icon, plus a 6 pixel margin. PR #278.
* Correctly fixes issue #273, which was actually due to an old css setting from early development.
  PR #287.

**User Interface**

* The Build Novel Project tool now has an option to not style the text before printing or exporting
  to file. PR #276.
* When opening an item in the project tree, the focus remains on the tree and no longer switches to
  the editor. It makes it easier to flip through files and look at them by pressing enter
  repeatedly. PRs #278 and #287.
* Added a title icon and document icon to the outline view. PR #278.
* The timeline class root folder now has a calendar icon instead of a clock. PR #287.
* Regrouped the options on the Build Novel Project tool a bit. They are now sorted into Titles,
  Format, Text and File categories, with more consistent labelling. PR #278.
* A link colour has been added to the Build Novel Project tool. It's the same colour as the header.
  PR #287.

**Other Changes**

* Reduced the number of files and folders in the source code a bit. PR #277.

----

## Version 0.7 [2020-06-01]

**Bugfixes**

* Fixed a bug where novelWriter might crash if a file is deleted immediately after being created,
  and also additional points-of-failure if the project was new. PR #267.

**User Interface**

* The back-references list in the project view panel now shows references to any tag in the open
  document, not just the first tag. Issue #227, PR #234.
* Clicking a tag now tries to scroll to the header where the tag is set. The index needed a couple
  of minor changes for this feature, so this will invalidate the old index for a project saved with
  an older version, and require a new to be built. This is done automatically. PR #234.
* Moved the Close button on the "Build Novel Project" dialog to the area with the other buttons
  since we anyway increased the size of that area. PR #256.
* Updated the unit for Preferences > Editor > Big document limit from `kb` to `kB`. Issue #258, PR
  #260.
* Added Typicons-based coloured icon set also for light GUI background. PR #265.
* The export check mark that was added to the Flags column in the project tree in Version 0.6 has
  been moved to its own column, and been replaced with a proper icon. The details panel below it
  has been updated as well. PR #268.
* Icon sizes are now calculated based on the size of the text, and all text and icons should scale
  relative to the default GUI font size. PR #268.
* The font family and size of the main GUI font can now be changed in Preferences. For Windows,
  this defaults to Cantarell 11pt, which is now shipped with novelWriter. On other systems it
  defaults to the system font. Special accommodations had be made for Ubuntu where the font size of
  the tree widget was not updated automatically (Issue #273). PRs #269, #270, #274 and #275.
* There are no Monospace fonts on the main GUI any more. Where fixed width is needed, the size is
  calculated beforehand with Qt's font metrics class. PR #271.
* Fonts are now selected via the system's font dialog rather than the font combo box. PR #270.
* Word, character and paragraph counts are now updated on the project tree details panel if the
  file currently being edited is also selected in the tree. PR #272.
* The Build Novel Project dialog now shows the previous generated content when it's opened. PR
  #272.
* The Build Novel Project tool can now export the HTML and NWD output into a JSON data file. This
  file is convenient if the user wants to post-process the output with for instance Python, or one
  of the other numerous languages that can read JSON files. PR #272.

**Project Structure**

* The project folder structure has been simplified and cleaned up. We also now freeze the main
  entry values in the main XML file. The XML file is now given version 1.1, and no further core
  changes to its structure will be made without bumping this version. We're also locking it to only
  be opened by version 0.7 or later. An old project file is converted on first open. PRs #253 and
  #261.
* When a project is closed, two table of contents files are written to the project folder. They are
  named `ToC.txt` and `ToC.json` and are there for the user's convenience if they want to find a
  specific file from the project in the data folders. As discussed in Issue #259, PRs #261 and
  #262.
* The expanded node flag from the project tree was also saved for file entries, which cannot
  actually be expanded. These flags are no longer saved in the XML file. PR #261.

**Other Changes**

* Dropped the usage of `.bak` copies of document files. This was the old method to ensure the
  document data was written successfully, but it uses twice the storage space. Instead, writing via
  a temp file is the current safe way to save files. PR #248.
* The project class now records the accumulated time in seconds a project has been opened. This
  data is not yet displayed anywhere, but it is being tracked in the project XML file. PR #261.

**Test Suite**

* Added tests for Build Novel Project, Merge Folder and Split Document tools. PRs #263 and #264.

----

## Version 0.6.3 [2020-05-28]

**Bugfixes**

* It was possible to have the backup folder set to the same folder as the project, resulting in an
  infinite loop when `make_archive` was building the zip file. This crash of paths is now checked
  for before moving to the archive step. Issue #240, PR #241.
* Fixed an issue with the Build Novel Project tool on Ubuntu 16.04 LTS where the dialog wouldn't
  open. Issue #243, PR #246.

**User Interface**

* Renamed the "Generate Preview" button on the "Build Novel Project" tool to "Build Novel Project".
  You must actually click this to be able to export or print. Issue #237, PR #238.
* Added font family and font size selectors to the "Build Novel Project" tool. You may want a
  different print font than used in the editor itself. Issue #230, PR #238.
* Removed the "Help" feature in "Build Novel Project" and instead added detailed tooltips. Issue
  #250, PR #249.
* Changed the title formatting codes for "Build Novel Project" to something less verbose. The old
  codes are translated automatically. Issue #247, PR #249.
* A margin of the viewport (outside the document) has been added to the document editor and viewer
  to make room for the document title bar. Previously, the title bar would sit on top of the
  document's top margin, which would sometimes hide text that would otherwise be visible (when
  scrolling). PR #236.
* Fixed an alignment issue for the status icon on the project tree details panel. Mentioned in
  #235, PR #239.
* Removed the `Xo` icon for NO_LAYOUT in the project tree details panel. Mentioned in #235, PR
  #239.
* Added a "Details" tab to the "Project Settings" dialog, which also lists the project path. Issue
  #242, PR #239.

----

## Version 0.6.2 [2020-05-28]

* Botched release. Replaced with 0.6.3. Crashes when Build Novel Project is opened.

----

## Version 0.6.1 [2020-05-25]

**Bugfixes**

* The Outline view now takes into consideration the exported flag, and does not show excluded files
  in the outline. PR #224.
* Page layout format was ignored when exporting project. The formatting of this layout has now been
  added. PR #224.
* If multiple headings were present in a file, the sorting of headings in the Outline view would
  follow a text sort not a numerical sort of the line numbers. That is, it would be sorted as "1",
  "10", "2", "20", etc. This has been fixed. PR #226.
* The text justification in the preview in the  Build Novel Project was following the main
  Preferences settings, not the Build settings. This did not affect the formatting of the exported
  file itself, but the preview is now made consistent with the build settings. Issue #228, PR #231.

**User Interface**

* Recent projects in the open project dialog can be removed from the list by hitting the delete
  key. PR #225.
* Moved the browse button to after the path box in the open project dialog. PR #225.

**Other Changes**

* The three remaining dependencies now have a minimum version set. PR #224.
* Moved the sample project up one folder level. PR #224.

**Documentation**

* The export page in the documentation erroneously stated that line breaks could be added to titles
  by adding `%\\%`. The correct syntax is `\\`. Issue #229, PR #231.

----

## Version 0.6 [2020-05-24]

**Bugfixes**

* Fixed a bug in validation of `@tag:` meta tags where one or more spaces before the `:` would
  still pass as a valid tag, but the keyword index array would be missing those spaces in its
  counter. This mainly affected the highlighting of keywords, which would be misaligned. PR #206.

**User Interface**

* The Export Tool has been removed and replaced by a new tool called "Build Novel Project". The new
  tool has the same filtering options as the Export Tool, but with more formatting options for
  titles. It also has a preview window to display the generated document. A Save As button provides
  exports to HTML, novelWriter Markdown, plain text, PDF and Open Document format. LaTeX export has
  not been ported over, and interfacing with Pandoc is no longer supported either. Although, as
  before, the HTML export can be converted with Pandoc to other formats outside of novelWriter. The
  new tool also supports printing. PRs #204, #220 and #221.
* The Project Settings, Preferences, Item Editor, Merge Documents, and Split Documents dialogs have
  been redesigned. The ones with tabs now have vertical tabs on the left with horizontal labels.
  The dialog design should be more compact, and have room for more tabs for future settings. PR
  #212.
* A new icon, as well as a mimetype icon for the project files, have been designed and added to the
  app. PRs #213 and #214.
* The About dialog has been completely redesigned to allow more information. PR #217.
* The Open Project dialog has been cleaned up and made more readable. The project paths have been
  moved out of the list, and are now displayed when an item is selected instead. Icons have been
  added, and the New project dialog can also be triggered from this dialog. PR #218.
* The document stats have been added to the details panel below the project tree. PR #219.

----

## Version 0.5.2 [2020-05-21]

**Bugfixes**

* When running on Windows 10, some of the buttons were missing icons. More fallback icons have been
  added to ensure that all current buttons have a fallback path that always ends in an icon. PR
  #211.

**User Interface**

* The statusbar has been redesigned a bit. The block icons showing document and project saved
  status have been replaced by LED icons. The statistics has been moved to a separate label, and
  most of the detailed stats moved to its tooltip. PR #210.
* Default icon theme is now `Typicons Grey Light`. PR #211.
* Clicking on the document header selects the document in the project tree, but this functionality
  has been enhanced to also ensure the document is expanded and visible in the tree. If it's
  scrolled out of view, the tree will scroll it into view. PR #215.
* Syntax highlighting of text in quotes can now be turned off in Preferences. PR #215.

**Core Functionality**

* Checking for version dependencies and a few packages (aside from PyQt5) is now done later in the
  start-up so that it is possible to alert the user with a dialog box instead of terminal error
  messages. PR #210.
* Made a few minor changes to the code so novelWriter can run with Python 3.4.3 and Qt 5.2.1, that
  is, it runs on last version of Ubuntu 14.04. This level of compatibility is not guaranteed to
  remain in the future, but for now, the changes have no impact on functionality. PR #210.

----

## Version 0.5.1 [2020-05-14]

**Bugfixes**

* Fixed a bug where only some of the text would be rendered in the editor window when a large text
  document was loaded. The text is there in the buffer, but the rendering process was interrupted
  by the function that recalculates margins. This recalculation was added with the document tiles
  in 0.5. The re-rendering of the text could be triggered by opening the search bar, indicating
  that it was caused by the shifting of the vertical document frame. PR #208.

**User Interface**

* The icon theme functionality of novelWriter has been reworked. For the default system theme, very
  little has changed. It should still load whatever the system provides, but this doesn't work for
  all icons on Windows 10 for instance. It is now possible to select between three icon themes in
  the Preferences dialog, independent of the GUI theme. Using a theme breaks the dependency on the
  operating system to provide standard icons. Qt provides some, but not all needed by novelWriter.
  PR #207.
* Added a check that warns if the project file was saved with a newer version of novelWriter as
  that may cause meta information to be lost. This warning will remain there until the file format
  is finalised. This is an issue with preserving certain settings, not the project structure
  itself. PR #205

**Debugging**

* Reduced the number of command line switches needed for debug runs. PR #205.

----

## Version 0.5 [2020-05-09]

This release of novelWriter has a number of feature updates, bringing it one step closer to initial
feature completeness for a version 1.0 release.

In the pipeline for 1.0 is a completely new export tool with improved and added options, including
printing. Further improvements are also planned for the new Outline View added in this version.
When these additions are completed, novelWriter will start moving towards a 1.0 release via release
candidates. I'm hoping to wrap up this year and a half long stage of initial development soon so
that I can spend more time using it than creating it.

**Additional thanks** to @countjocular for PRs #173 and #174, and to @johnblommers for all the
helpful feedback and issue reports for the new features added in this, and previous releases.

### Noteable Changes

* The Timeline View dialog is now gone. Instead, the main window area has been split into two tabs.
  The first, the "Editor", contains the Document Editor and Viewer panels. The second, the
  "Outline", contains a new Outline View of the novel part of the project, broken down into a tree
  view of all the project headings. All meta data associated with each part of the novel can be
  viewed in further columns, selectable from a drop down menu by right-clicking the header. These
  columns can also be rearranged.
* Both the Editor and Viewer panels now have a header showing the document label as seen in the
  Project Tree. Optionally, the full path of the document can be viewed. Clicking this header will
  select the document in the Project Tree, making it easier to find where the document belongs in
  the structure.
* A project load dialog has been added when novelWriter is launched. It will show you your recently
  opened projects, let you browse for those that aren't listed, or create a new project. More
  features will be added to this dialog later on.
* The Preferences dialog has been completely redesigned to make it easier to find the various
  settings and understand what they do.

### Detailed Changelog

**Features**

* An Outline View panel has been added to the main GUI window. The Outline View can show all meta
  data associated with a novel heading in a column-wise manner. The Timeline View feature has been
  dropped in favour of the new Outline View. PRs #140, #181 and #191.
* A synopsis feature has been added. It allows a comment to be flagged as a synopsis comment to be
  picked up by the indexer and displayed in the GUI. Currently available in the Outline View. PRs
  #140 and #191.
* A document title bar has been added to the top of the editor and viewer. These show the document
  label as seen in the project tree. Optionally, the full document path can be shown. Clicking the
  title will highlight the document in the project tree. PRs #192 and #194.

**User Interface**

* A Project Load dialog has been added, which pops up when novelWriter is launched. It allows for
  opening other recent projects, browse for projects, or start a new project. This replaces the
  former Open and New Project features, as well as the Recent Projects menu entry. PRs #177 and
  #183.
* The command line switches for debugging have been changed a bit. Higher level of debugging now
  includes the lower levels, preventing the need for specifying for instance both debug and verbose
  debug. PR #182.
* The Preference dialog has been completely redesigned. The options are now displayed vertically,
  in four tabs instead of two, and with more informative text explaining what they do. Some
  previously unconnected options have also been added. PR #193.

**Bug Fixes**

* The `install.py` script has been fixed to reflect changes in storage location of the themes. PR
  #174.
* Fixed a bug with launching Preferences without Enchant spell checking installed. PR #190.
* A minor issue with running backups with no backup path set has been fixed. The backups would be
  written into the source folder, or wherever novelWriter was launched from, which is a very messy
  fallback. PR #195.

**Documentation**

* Some outdated links and a number of typos and spelling errors have been corrected. PR #173.
* Documentation has been brought up to date with the current set of features of novelWriter. PR
  #202.

**Project Structure**

* Opening a project now writes a lock file to alert the user if the same project is opened more
  than once. The warning can be ignored if the user wants to proceed. PR #179.
* Two new meta tags have been added to the project file to store a counter for the number of times
  the project has been saved or autosaved. The meta information is not currently displayed in the
  GUI, but could be added to an About Project dialog in the future. The PR also adds checks to
  ensure XML attributes exist before attempting to load them. PR #180.
* A single line of document meta data is now written to the top of document files. They mainly
  serve to identify the file content if one opens the file directly in an external editor, but also
  assist the Orphaned Files tool to identify the files when they are found, but missing from the
  project tree. PRs #200 and #201.

**Code Improvements**

* For the Outline View, the `NWIndex` class has been restructure and extensively rewritten. It is
  more fault tolerant, and will automatically rebuild a corrupt index loaded from cache. PR #140.
* The way that dialog options (which options were selected last time a dialog was open) has been
  rewritten. All data is now stored in a single JSON file in the project meta folder. PR #175.
* Since the config class is instanciated before the GUI, error reporting to the user was tricky. An
  error cache has now been added to allow non-critical errors to be displayed after the GUI is
  built. PR #176.
* All source files now have the minimal GPLv3 license note at the top. PR #188.
* Also added license info to the command line output. PR #189.
* Large chunks of the code has been restructured. Mainly the non-GUI parts, which have mostly been
  merged into a new `core` folder. Several classes which are only used by a single object have been
  merged into the same file, reducing the total number of source files a bit. PR #199.

----

## Version 0.4.5 [2020-02-17]

**Features**

* A project can now be opened from the command line by providing the project path to the launching
  script. PRs #164 and #166.

**User Interface**

* Added functionality to split a document into a folder of multiple documents, and also to merge a
  folder of documents into a single document. PRs #159 and #163.
* It is now possible to permanently delete files from the Trash folder. This can be done
  file-by-file or by using the Empty Trash option in the menu. PRs #159 and #163.
* When running the spell checker, a wait cursor is displayed. This will alert the user that
  novelWriter is working on something when, for instance, a very large document is opened and
  initial spell checking is running. PR #158.

**Bug Fixes**

* Fixed a few keyboard shortcuts that were not working in distraction free mode. PR #157.
* Added a check to ensure the user does not drag and drop an item into the Orphaned Items folder.
  Since this folder is not an actual project item, novelWriter would crash when trying to change
  the dropped item's parent item to the Orphaned Items folder. Now, instead, the drop event is
  cancelled if the target folder is Orphaned Items. PR #163.

**Code Improvements**

* The way project files are saved has been altered slightly. When a project file or document file
  is saved, the data is first streamed to a temp file. Then the old storage file is renamed to
  .bak, and and the temp file is renamed to the correct storage file name. This ensures that the
  storage file is only replaced after a complete and successful write. PR #165.
* The cache folder has been removed. It was used to store the 10 most recent versions of the
  project file. Instead, the previous project file is renamed to .bak, and can be restored if
  opening from the latest project file fails. Any additional restore capabilities should be ensured
  by backup solutions, either the internal simple zip backup, or other third party tools. PR #165.
* The dependency on the Python package `appdirs` has been dropped. It was used only for extracting
  the path to the user's config folder, a feature which is also provided by Qt. PR #169.

----

## Version 0.4.4 [2020-02-17]

* Botched release. Replaced with 0.4.5.

----

## Version 0.4.3 [2019-11-24]

**User Interface**

* Added keyboard shortcuts and menu entries for formatting headers, comments, and removing block
  formats. PR #155.
* Disable re-highlighting of open file when resizing window. This is potentially a slow process if
  the spell checker is on and the file is large. There is no need to do this just for reflowing
  text, so it is now disabled on resize events. Issue #150, PR #153.
* Improved the speed of the syntax highlighter by about 40% by not using regular expressions for
  highlighting block formats and by skipping empty lines entirely. PR #154.

**Bug Fixes**

* Fixed an issue when closing the import file dialog without selecting a file, the import would
  procede, but fail on file not found. The import is now cancelled when there is no file selected.
  PR #149.
* Fixed an issue with markdown export where it did not take into account hard line breaks. Issue
  #151, PR #152.
* Fixed a crash when running file status check when the project contains orphaned files. PR #152.

----

## Version 0.4.2 [2019-11-17]

**User Interface**

* Distraction free mode now also hides the menu bar, but all keyboard shortcuts used for editing
  remain active. The rest are disabled. PR #142.

**Bug Fixes**

* Fixed various issues with spell checking highlighting. The highlighting and the editor didn't
  always agree on what words were spelled wrong. PR #141.
* The status bar now shows what spell checking language is actually loaded. Previously, it just
  showed the language selected in the settings. That was a bit misleading as the available
  dictionaries can change due to the change in installed dictionary on the system. PR #145.

----

## Version 0.4.1 [2019-11-10]

**Features**

* If no external spell check package is available, novelWriter can now fall back to use a simple
  spell checker based on word similarity comparison provided by the Python standard package
  `difflib`. That means spell checking is always available, although the difflib-based spell
  checker is both slow and lacks many features of other packages. This feature comes with a general
  English dictionary, and a GB and US dictionary. These are just lists of correct words provided by
  aspell. PR #130.
* Language information (spell checker) is now shown on the status bar. In addition, the timer has
  been converted to monospace font and received an icon. PR #136.
* The new icons exist in both dark and neutral mode, and the mode can be set in the preferences.
  This makes it easier to see the icons on a dark system theme. PR #135.
* Distraction free mode, key shortcut `F8`, and full screen mode, shortcut `F11`, are now
  available. This PR also fixes some issues with rescaling of text margins when windows or panels
  are resized. PR #137.

**User Interface**

* Most text boxes now have a character limit. Before, the only limit was the limit set by Qt itself
  of ~32k characters. PR #126.
* Key combination `Ctrl+G` is now an alternative to `F3`, forward search, and vice versa for
  backwards search. This makes more sense on macOS. Issue #124, PR #126.
* The shortcut for the replace feature is now `Cmd+=` on macOS, and remains `Ctrl+H` on Linux and
  Windows. Issue #124, PR #126.
* The sample project in the source code has been improved to better show the features of
  novelWriter as they currently are. The old text was a bit out of date. The new text also explains
  the features it demonstrates. PR #132.

**Bug Fixes**

* Fixed a bug where a long file label would expand the tree pane due to the details panel
  expanding. The label itself will no longer show more than 100 characters, and is word wrapped.
  Issue #120, PR #122.

**Code Improvements**

* The code has been reorganised, import headers been cleaned up, and the code made more or less
  PEP8 compliant. PRs #118, #119, and #138.
* The dependency on the `pycountry` package has been dropped. The feature based on it now uses an
  internal list of country codes for describing spell checker languages. PR #129.
* The themes manager has been improved, and the loading of icons now supports a number of fallback
  steps to ensure something is shown in most cases. The final fallback is the system's own icon
  theme. PR #135.

----

## Version 0.4 [2019-11-03]

**Features**

* The export dialog now allows limited support for exports using Pandoc. The Pandoc conversion is
  run as a stage two of the export process. Pandoc integration is fickly on Windows, but works well
  on Linux. PRs #82 and #104.
* The editor now supports Markdown standard hard line breaks, and exports these correctly to the
  various file formats and to the document view pane. Hard line breaks can be inserted by either
  appending two or more spaces to the end of a line, or by pressing `Shift+Enter`. PR #83.
* The editor now supports and preserves non-breaking spaces. Unfortunately, the preservation of
  these spaces on save and reload is dependent on Qt 5.9 or later. Non-breaking spaces are
  preserved on export to html and LaTeX. PR #87.
* An option to show tabs/spaces and line endings in the document editor has been added to the
  Preferences dialog. PR #90.
* The document view pane now has a "Referenced By" panel at the bottom, showing links to all
  documents referring back to the document being viewed. The panel is collapsible, and has a sticky
  option that will prevent it from updating if links are followed. PRs #109 and #110.
* The tag and reference system no longer has any restrictions on file class. That is, any file can
  have tags and references, and they are indexed by the indexer and displayed as links in the
  document view pane. The timeline view behaves as before, only listing active Novel files. PR
  #114.
* A new root folder type and keyword for "Entities" has been added. These can be useful for
  describing plot elements fitting under such a category. PR #115.

**User Interface**

* Tags and references in the editor are now "clickable" in the sense that pressing `Ctrl+Enter`
  with the cursor on them will open the reference in the view pane. PR #98.
* Warnings triggered when the user tries to use features with missing package dependencies will now
  provide a link to the package website. PR #86.
* Adding the `~` character in file path boxes is now expanded to the user's home directory. PR #94.
* The recent projects submenu no longer has a number prefix, and a "Clear Recent Projects" option
  has been added. PRs #86 and #94.
* Syntax themes based on Night Owl and Light Owl themes have been added. PR #97.
* Read-only files now have a notification popping up at the top of the edit pane, and the files are
  actually not editable. PR #106.
* Tabs are now properly exported in formats where this makes sense. For plain text files, a tab is
  converted to four spaces. For html exports they are converted to a long space, equivalent to four
  spaces. PR #113.
* A toggle button in the Document menu now allows displaying file comments in the document view
  panel. PR #115.

**Bug Fixes**

* Some issues with unicode conversion and LaTeX export have been addressed, but the escaping of
  unicode characters is prone to errors. The user should be careful with using special symbols if
  export to LaTeX is intended. The package `latexcodec` should be able to handle Latin based,
  language specific characters. PRs #73 and #79.
* Fixed some long-standing issues with running novelWriter on Windows. The config folder requires a
  set of two folders to be created on first use, which the config class did not expect. This is now
  resolved. In addition, Python does not default to utf-8 when writing files on Windows, so all
  open statements now have encoding defined. Failing to open files also had the risk of truncating
  them. This has been avoided by distinguishing new files from broken files. PR #81.
* Dark theme was not rendering properly on multiple platforms. This was resolved by forcing the Qt5
  style to "Fusion", which allows further formatting by the novelWriter themes code. The user can
  override the Qt styling option through the `--style=` flag on the command line. PR #96.
* The behaviour of files in the Trash folder has been fixed. These are now read only. PR #106.
* Fixed a bug where the last line of a title or partition page would be ignored on export. PR #113.
* Drag and drop onto the root level of the tree has been disabled. This was anyway only allowed for
  root folder items, but it was tricky to enforce this properly for other files. In order to move
  root folders around now, the move up and down features need to be used instead. #115.

**Installation**

* A script for `pyinstaller` has been added, making it possible to generate standalone executables
  of novelWriter on at least Windows and Linux. PR #91.
* novelWriter has been made `pip install` ready. PRs #107 and #108.

----

## Version 0.3.2 [2019-10-27]

**Documentation**

* The documentation has been rewritten and added to the Read the Docs website. Pressing `F1` or
  `Help > Documentation` in the menu opens the novelWriter documentation page. PRs #68 and #69.

**User Interface**

* Filters have been added to the Timeline View window so unused tags can be hidden, and it's
  possible to select only certain classes of tags to display. PRs #61 and #62.
* The dialog boxes for Timeline View and Session Log now remember the filter choices from previous
  instance for the same project. PR #62.
* When having a document open in the editor, text can be imported into it from a plain text file.
  No formatting conversion of the imported text is performed. That is up to the user. However, this
  allows for importing novelWriter documents from other projects or from a previous export,
  partially addressing request in issue #63. PR #65.
* The Export feature now includes exporting to LaTeX, which allows building PDFs with pdflatex or
  other tools. PR #73.
* Export of a novelWriter flavour markdown file is also supported. This file can be imported back
  in as-is, and almost completes an export-edit-import cycle. A split document into multiple files
  feature will be added soon. PR #73.

----

## Version 0.3.1 [2019-10-20]

**Bug Fixes**

* The backup request dialog should pop up on any change to the project during the last session, not
  just on unsaved changes. PR #58.
* The regex that searches for words for the spell check highlighter was not including unicode
  characters, so it would underline parts of words using unicode characters even if the word was
  spelled correctly. PR #58.
* When having unsaved changes in an open document, while changing editor configuration options, the
  document would be reloaded from disk when the changes were applied. This meant the unsaved
  changes were lost. The document is now saved before the editor is re-initialised. PR #58.

**User Interface**

* Added a GUI to display the session log. The log has been around for a while, and records when a
  project is opened, when it's closed, and how many words were added or removed during the session.
  This information is now available in a small dialog under `Project > Session Log` in the main
  menu. PR #59.
* The export project feature now also exports the project to Markdown and HTML5 format. PR #57.

----

## Version 0.3 [2019-10-19]

**User Interface**

* Added project export feature with a new GUI dialog and a number of export setting. The export
  feature currently only exports to a plain text file. PR #55.

----

## Version 0.2.3 [2019-10-06]

**User Interface**

* The search feature now also allows for replacing text, so the basic search/replace tools in now
  complete. PRs #51 and #52.
* All icons have been removed from the menu, and the dark theme has received a new set of basic
  icons. They are not very fancy, so will perhaps be replaced by a proper icon set later. PR #53.

----

## Version 0.2.2 [2019-09-29]

**Bug Fixes**

* Fixed a bug where loading a config file with the dictionary language set to `None`, or presumably
  a missing dictionary, would trigger a fatal error. PR #47.

**User Interface**

* Added a basic search function for the currently open document. This is a simple interface to the
  find command that exists in the Qt document editor. It will be extended further in the future. PR
  #49.

----

## Version 0.2.1 [2019-09-14]

**Bug Fixes**

* The _Tomorrow_ theme had the wrong set of colours. PR #39.

**Documentation**

* Added the backup feature to the documentation. PR #40.

**User Interface**

* The auto-replace list in project settings is now sorted alphabetically. PR #43.
* Added version checking of the Qt5 and PyQt5 dependencies. Non-essential functionality that
  depends on very recent versions of Qt5 are now switched off if version is too low. Currently only
  affects the custom tab stop length, which requires version 5.10. Issue #44, PR #45.

**Code Improvements**

* Minor changes to the About novelWriter dialog and to how backup filenames are generated. PR #41.

----

## Version 0.2 [2019-06-27]

**Documentation**

* Added documentation in English. The help file opens in the document view pane when the user
  presses `F1` or selects it from the Help menu. PR #27.

**Themes**

* Complete rewrite of how syntax highlighting and GUI themes are handled. These are now set
  separately, and the dark theme uses QPalette to handle the dark colours, which makes the dark
  theme a lot more portable between operating systems. #34 and #35.
* Added the five "Tomorrow" colour themes to list of syntax highlighter themes. PRs #34 and #35.

**User Interface**

* Added a preferences dialog for the program settings. No longer necessary to edit the config file.
  PR #30.
* The document viewer remembers scroll bar position when pressing `Ctrl+R` on a document already
  being viewed. PR #28.
* Removed version number from windows title. PR #28.
* The auto-replace items in Project Settings are now editable. PR #29.
* Changed how document margins are handled. This implementation works better and drops the
  difference between horizontal and vertical margins in favour of using the QTextDocument margin
  setting. PR #33.

**Code Improvements**

* Spell checking is now handled by a standard class that can be subclassed to support different
  spell check tools. This was done because pyenchant is no longer maintained and having a standard
  wrapper makes it easier to support other tools. PR #31.

----

## Version 0.1.5 [2019-06-08]

**Bug Fixes**

* Closing the application with the window X button, and selecting No on the dialog, still closed
  the application. Properly handling the close event now so that the closing is cancelled. PR #21.
* Many of the menu option would cause novelWriter to exit or otherwise make mistakes when clicked
  if no project was open. They all check for this now. PR #23.

**Timeline**

* Added an index to the project that holds the position of all headers in the novel part of the
  project and all tags set in the notes part. It also holds all the links from novel files to
  notes. The relationship can be viewed in a new TimeLineView GUI. It's in the tools menu, and can
  also be opened with `Ctrl+T`. PR #22.
* The spell checker now used this index to highlight keywords/value sets. If the keyword or value
  is not valid, it will not be highlighted and will instead have a wiggly line under it. This also
  checks that references point to valid tags. For this to work, the index has to be up to date. The
  index of a file is saved when the file is saved, but the entire index can be rebuilt by pressing
  `F9`. PR #22.

**Status Bar**

* Redesign of the status bar adding project and session stats as well as a session timer. PR #21.
* Project word count is written to the project file, which is needed for the session word count. PR
  #21.
* Closing a project now clears the status bar. PR #21.

**Editor**

* Spell checker now ignores lines staring with `@`, and words in all uppercase. PR #21.
* A document can be closed, which also clears it from last edited document setting in the project
  file. I.e. it is not re-opened on next start. PR #21.
* Tab width is now by default 40 pixels, and can be set in the config. PR #21.

----

## Version 0.1.4 [2019-05-25]

**Bug Fixes**

* Fixed a bug where an item had to be selected in the tree view for a root item to be created. PR
  #16.

**User Interface**

* The main area can now be split into two, with the document editor on the left and a document
  viewer on the right. PR #13.
* The list of novel document status and plot element importance levels can now be edited through
  the Project Settings dialog. The values are per project, and saved in the main project XML file.
  PR #17.
* Cleaned up opening and closing projects, as well as how new projects are created. A new project
  can also not be saved in a folder already containing a novelWriter project. That was previously
  possible, resulting in the old XML file being overwritten. PR #18.
* Some minor GUI improvements were added, PR #19:
  * Pressing `F2` also opens the edit item dialog, like `Ctrl+E` does.
  * When the document editor and viewer split slider is moved, the editor resizes properly.
  * The document viewer can be closed, expanding the editor to the full window size again.
  * A project can be closed with `Ctrl+Shift+W`, and the menu entry has an icon.
  * Exit button/menu now asks if you want to close.

**Themes**

* The colours for syntax highlighting can now be edited in a config file in the themes folder. The
  main GUI css file also lives in the same folder. The default theme lives in the default
  subfolder, and more folders can be added. Switching themes involve changing the theme setting in
  the main config file to the name of the themes subfolder. PR #15.

**Code Improvements**

* Loading the project with the items in the wrong order is possible. That is, the child item is
  stored before its parent. A saved file should not ever be like that, but an edited file might.
  Even if the file shouldn't be edited manually. PR #16.

----

## Version 0.1.3 [2019-05-18]

**User Interface**

* The cursor position is now saved when a document is saved, and restored when the document is
  opened. PR #12.

**Test Suite**

* Major upgrades to the test suite, now also testing GUI elements. Coverage at 73%. PRs #9 and #11.

----

## Version 0.1.2 [2019-05-12]

**Bugfixes**

* Fixed a critical GUI bug when trying to create new folders and files in the tree.
* Caught a bug when creating a new file, but novelWriter couldn't figure out what class the parent
  item had and returned a `None`. Could not recreate the bug, but added a check for it anyway.

**Code Improvements**

* Changed the way user alerts are generated, and added the alert levels to an enum class named
  `nwAlert`. Also added a new level named `BUG`.

----

## Version 0.1.1 [2019-05-12]

**User Interface**

* Rewritten the spell check context menu. The previous implementation was adapted from a Qt4
  example, but could be improved a great deal. It now also doesn't have the default context menu,
  and allows for adding words to personal word list. Spell checking can also be enabled and
  disabled from the menu, and re-run on a the current document. PRs #1 and #3

**Test Suite**

* Added a unit test framework based on `pytest`. This currently checks basic opening and saving of
  the main config file and the main project file. PR #2

----

## Version 0.1 [2019-05-10]

This is the initial release of a working version of novelWriter, but with very limited
capabilities. So far, the following has been implemented:

* A document tree with a set of pre-defined root folders of a given set of classes for different
  purposes for novel writing. That is, a root item for the novel itself, one for charcaters, plot
  elements, timeline, locations, objects, and a custom one.
* A plain text editor with a simplified markdown format that allows for four levels of titles, and
  bold, italics and underline text.
  * In addition, the format supports comments with lines starting with a `%`.
  * It also allows for keyword/value sets staring with the character `@`. These will later be used
    to link documents together as tags point to other documents. For instance, a scene file can
    point the keyword `@POV:name` to a character file with the keyword `@THIS:name`.
* The text editor has a set of autoreplace features:
  * Dashes are made by combining two or three hyphens.
  * Three dots are replaced with the ellipsis.
  * Straight quotes with your quote format of choice.
* The text editor also allows for wrapping either selected text, or the word under the cursor, in:
  * Bold, italics, or underline tags.
  * Single, or double quotes.<|MERGE_RESOLUTION|>--- conflicted
+++ resolved
@@ -1,8 +1,9 @@
 # novelWriter Change Log
 
-<<<<<<< HEAD
 ## Version 1.2 Dev (Alpha)
-=======
+
+----
+
 ## Version 1.1 [2021-02-07]
 
 ### Release Notes
@@ -97,7 +98,6 @@
 * The documentation on how to setup and install novelWriter has been extended and reorganised into
   one file per operating system. Some of the other documentation files have also been moved to a
   different section. PR #634.
->>>>>>> b3fb020d
 
 ----
 
