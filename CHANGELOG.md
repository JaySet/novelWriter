# novelWriter Changelog

<<<<<<< HEAD
## Version 1.6.3 [2022-08-18]

### Release Notes

This is a bugfix release that fixes a rare problem causing novelWriter to crash if the spell
checker language setting was configured to an empty value.

A few other minor issues have also been fixed: The project language setting is now properly
exported to ODT documents. Spaces are no longer inserted automatically in front of colons in
certain meta data settings when the feature is enabled (it is primarily used for French). Lastly,
the slider splitting the editor and viewer panels can no longer be dragged until the viewer
disappears. It was not necessarily obvious how the viewer panel could be restored in such cases.

### Detailed Changelog

**Bugfixes**

* Fixed an issue where the project language setting was not exported when building Open Document
  files. Issue #1073. PR #1087.
* Fixed an issue where the splitter in the main window could be dragged until it hid the document
  viewer panel. This is no longer possible. Issue #1085. PR #1087.
* Fixed an issue where an empty spell check language setting would crash novelWriter. Issue #1096.
  PR #1098.
* Added a checker that blocks the automatic insertion of spaces in front of special characters in
  the cases where the character is a colon in either a meta tag, or as part of the synopsis
  keyword. This feature is used for certain languages like French and Spanish. Issue #1090.
  PR #1099.
=======
## Version 1.7 Beta 1 [2022-05-17]

### Release Notes

This is a beta release of the next release version, and is intended for testing purposes. Please be
careful when using this version on live writing projects, and make sure you take frequent backups.

Please check the changelog for an overview of changes. The full release notes will be added to the
final release.

### Detailed Changelog

**Features**

* A simple tool to add Lorem Ipsum placeholder text has been added to the Insert menu. PR #1028.
* Status and Importance flags can now be reorganised in Project Settings. Issue #1035. PR #1040.
* It is now possible to create multiple Root Folders of the same kind. This makes it possible to
  add multiple Novel root folders in a project, for instance. Issue #967. PR #1031.
* All documents can now be dragged and dropped anywhere in the project tree. The document layout
  may be converted in the process. PR #1031.
* Documents in the project tree can now have other documents as child documents. Issue #1002.
  PR #1047.
* Folders in the project tree that are not empty, can now be moved to trash. PR #1048.
* Empty folders are deleted on request, and not moved to trash. Issue #1052. PR #1055.

**User Interface**

* The tabs under the project tree and to the right of the main window have been replaced with a
  toolbar on the left hand side. The toolbar has a set of buttons to change view between Project,
  Novel and Outline. The three buttons that were available under the project tree have been moved
  to the bottom of the new toolbar. Issue #1056. PR #1057.
* When a document changes from a project document to a note, and back again, the Status flag
  setting is preserved. Previously, the Importance setting would overwrite it during the
  conversion. PR #1030.
* Item labels, Status labels, and other labels on the GUI are now run through a "simplify" function
  before being accepted. This functions strips out all whitespaces and consecutive whitespaces and
  replace them with single plain whitespaces. This is a safer format to store in XML, and also
  makes sure there aren't invisible characters floating around in the labels. PR #1038.
* Due to the changes to how drag and drop works, there are no longer any restrictions on folders
  and documents. Only root folders remain restricted in terms of moving. Root folders can only be
  reordered with the Move Up and Move Down commands. PR #1047.
* The label for the highlighting of redundant spaces in the Preferences dialog has been updated to
  better reflect what it does. Issue #1043. PR #1046.
* The New Project Wizard will now try to check if the path selected for the new project can
  actually be used before letting the user proceed to the next page. Issue #1058. PR #1062.

**Internationalisation**

* Dutch translations have been added by Martijn van der Kleijn (@mvdkleijn). PR #1027.

**Functionality**

* Documents that are missing in the project index when a project is opened are automatically
  re-indexed. This also handles cases where the cached index is missing. PR #1039.

**Installation and Packaging**

* Python 3.6 is no longer supported. PR #1004.
* Ubuntu 18.04 packages will no longer be released, due to dropping Python 3.6. Issue #1005.
  PR #1014.

**Project File Format**

* The item nodes in the content section of the main project XML file have been compacted. It now
  consists of a main item node and meta and a name node. All settings have been made attributes of
  one of these three nodes, except the item label which is the text value of the name node. The
  file format version has been bumped to 1.4. Issue #995. PR #993.
* Both Importance and Status flag values are now saved to the project file. This means if a
  document changes layout, the value is no longer lost. PR #1030.

**Code Improvements**

* The linting settings have been updated to select between mutually exclusive options in
  pycodestyle. PR #1014.
* The Tokenizer class has been converted to an abstract base class. PR #1026.
* The class handling Status and Importance flags has been completely rewritten. The flags are now
  handled using a unique random key as reference rather than relying on the text of the label
  itself. This makes it a lot easier to rename them as there is no need to update project items.
  PR #1034.
* Many of the decisions regarding where items are allowed to belong has been delegated to the
  NWItem class that holds the item. Some is also handled by the NWTree class that holds the project
  tree. A new maintenance function in the NWTree class will also ensure that the meta data of an
  item is correct and up to date. This is especially important after an item has been moved, but is
  also checked when items are initially loaded. PRs #1031 and #1054.
* Item handles are now generated using the standard library random number generator. The new
  handles have the same format as the old algorithm, so they are compatible. PR #1044.
>>>>>>> 721d67ac

----

## Version 1.6.2 [2022-03-20]

### Release Notes

This is a bugfix release that fixes a couple of minor issues. Projects containing one or more empty
documents would trigger a rebuild of the index each time the project was opened. This has now been
fixed. Another fix resolves an error message being written to the console logging output when a new
document was created. Both errors were harmless.

### Detailed Changelog

**Bugfixes**

* Fixed an issue where projects containing empty documents would trigger an index rebuild on open,
  but the empty document would be skipped due to a check that skips empty documents. As a
  consequence, the index would be rebuilt each time the project was opened. Empty documents are now
  added to the index, resolving this issue. Issue #1020. PR #1022.
* Fixed an issue where the shasum calculation would be performed when a new document was created,
  which would fail as the file did not yet exist. The error was handled, but an error message was
  printed to the console log. The shasum is now no longer called if the file doesn't already exist.
  Issue #1021. PR #1023.

----

## Version 1.6.1 [2022-03-16]

### Release Notes

This is a bugfix and patch release that fixes two recursion/loop issues. One would potentially
cause a crash if the window was resized rapidly, and one would cause a hang with certain search
parameters in the editor's search box. The Latin American Spanish translation has also been
updated.

### Detailed Changelog

**Installation**

* When using the new installer on Windows, the project file mime type icon path would not be
  correctly configured in registry. The correct path is now used. PR #1006.

**Internationalisation**

* The Latin American Spanish translation has been updated with two missing translation strings.
  PR #1017.

**Bugfixes**

* Fix a bug where rapidly resizing the main window could trigger the recursion detector in Python
  if done on a slower system. The actual issue may be a race condition or similar, and the change
  made at least makes it harder to trigger. PR #1007.
* With some document searches, it was possible to trigger an infinite loop in the function that
  counts results. It seems to be caused by the QTextEdit widget's find function returning a
  successful result status, but no actual result selection. The fix will now write a warning to the
  log and exit in such cases. The number of results is also now capped at 1000. Issue #1015.
  PR #1016.

----

## Version 1.6 [2022-02-20]

### Release Notes

This release does not introduce any major new features, but is instead a collection of minor
improvements and tweaks based on user requests. There are also a number of changes under the hood
to improve the structure and performance of novelWriter.

Some key improvements to the user interface are:

* The max text width setting in Preferences now also applies to the document viewer, and the
  setting itself on the Preference dialog has been simplified a bit.
* When text is selected in the document editor, the number of words selected is displayed in the
  editor's footer area.
* The search tool in the document editor now shows the number of results in the document.
* The Enter and Ctrl+O keyboard shortcuts should now work the same way in all tree views.
* It is now possible to set a blank section title format on the Build Novel Project tool and get
  empty paragraphs in the output. Previously, a blank format would just remove the section break
  entirely. This change allows the user to define hard and soft scene breaks using level three and
  four headings. The scene and section titles can be hidden completely with two new switches added
  to the user interface.

Other feature changes include:

* The project index is now automatically rebuilt in the event it is empty or incomplete when the
  project is opened.
* The user can now add their own syntax and GUI theme files in the app folder in their user area on
  the host operating system. Where the custom files must be added is described in the
  documentation.
* A Windows installer is yet again provided for novelWriter. If you have novelWriter installed
  using another method, make sure you uninstall it properly first as the two methods are not
  compatible.
* Release versions for Ubuntu 21.04 have been dropped, and added for the upcoming Ubuntu 22.04.
* Most translations have been updated. A Dutch translation is in the works.

In addition to these changes, the documentation has been completely restructured and a new theme
added. The theme has a light and a dark mode.

_These Release Notes also include the changes from 1.6 Beta 1 and RC 1._

### Detailed Changelog

**User Interface**

* The default OS font is not always suitable for editing documents. The default editor font is now
  Arial on Windows and Courier on macOS; if those fonts are available on the platform. Issue #988.
  PR #990.
* Added some some random error messages from Discworld to the error dialog shown when novelWriter
  crashes. They are visible on the dialog title bar if the title bar is visible on the platform.
  This is just a fun addition made to note the #1000 addition to novelWriter. PR #1000.

**Installation**

* Dropped the Ubuntu 21.04 release as it is now deprecated, and added a release package for the
  upcoming Ubuntu 22.04. PR #987.

**Internationalisation**

* The French, Norwegian and Portuguese (Brazil) translations have been updated. #992.

**Documentation**

* Some minor improvements have been made to the Introduction section of the documentations.
  PR #991.

----

## Version 1.6 RC 1 [2022-02-06]

### Release Notes

This is a release candidate for the next release version, and is intended for testing purposes.
Please be careful when using this version on live writing projects, and make sure you take frequent
backups.

Please check the changelog for an overview of changes. The full release notes will be added to the
final release.

### Detailed Changelog

**Features**

* Added switches to hide scene and section breaks on the Build Novel Project tool. This means the
  section format can now be used like the scene format in that it is possible to leave them blank
  to insert an empty paragraph into the manuscript. Issue #972. PR #974.
* The project index is now automatically rebuilt if any of the project files are missing in it when
  the project is opened. This also solves the issue of an empty index being silently ignored.
  Issue #957. PR #975.

**User Interface**

* Remove the descriptive labels for all menu entries that were displayed on the status bar. They
  generally just restated what the menu item label already said, so they weren't very helpful.
  Removing them, as well as removing or joining a number of other labels and tooltips, reduced the
  amount of words needing translating for i18n by about 25%. PR #969.

**Installation**

* A Windows setup installer build option has been added again to the main setup script. It builds
  a setup.exe file with Python and dependencies embedded, based on the minimal zip file of the
  source for Windows. PRs #981 and #983.

**Bugfixes**

* Fix an issue on Windows where a crash would occur if project and backup paths were on separate
  drives. Issue #954. PR #955.
* Fix a JSON error in the Chinese project file translations. PR #963.
* Make sure the document save call doesn't crash when renaming the temp file to the permanent file
  name. This caused a crash on a mapped Google Drive. Google Drive on Linux is not supported, but
  trying to use it still shouldn't cause a crash. Issue #960. PRs #961 and #976.

**Internationalisation**

* Move the whole i18n effort onto Crowdin. This required a few changes to the way i18n files are
  generated and named. PRs #964, #965, #968, and #970.

**Documentation**

* Remove outdated reference to `pylupdate5` as a dependency for i18n. The needed code is now
  included with the i18n framework in the source. PR #963.
* Add a note in the documentation that if the Launchpad PPA is used on Debian, the end point for
  Ubuntu 20.04 must be used. This is due to a change in the compression algorithm used in later
  releases. Issue #956. PR #976.
* Add a new theme for the documentation, and restructure it with better introduction and overview
  sections. PR #978.
* Add information on how to customise novelWriter to the documentation. Issue #892. PR #984.

----

## Version 1.6 Beta 1 [2022-01-04]

### Release Notes

This is a beta release of the next release version, and is intended for testing purposes. Please be
careful when using this version on live writing projects, and make sure you take frequent backups.

Please check the changelog for an overview of changes. The full release notes will be added to the
final release.

### Detailed Changelog

**Features**

* When text is selected in the editor, the word counter in the editor's footer bar shows the number
  of selected words instead of the total document word count. Feature Request #896. PR #899.
* The way page breaks are automatically and manually added has been improved: The Title format no
  longer has an automatic page break, Partition and Chapter formats now always have a page break,
  Scene and Section headers can now have page breaks added manually, and empty scene header format
  will now result in a larger gap between scenes. Feature Request #912. PR #916.
* The Enter, Return and Ctrl+O keyboard shortcuts now open the selected document or item on the
  tree that has focus. That is, on the Project Tree, Novel Tree, or in the Outline Tab. Previously,
  these key strokes only affected the Project Tree. Feature Request #913. PR #945.
* The search tool in the document editor now shows the number of search results when the search
  button is clicked. When the replace tool is used, this number changes if the search result does.
  Feature Request #645. PRs #946 and #947.

**Other Changes**

* The icon themes have been merged and reduced to two complete themes, and the Preferences switch
  for additional dark icons has been removed. The user either selects the Typicons Dark or Light
  theme. No need to match further settings. PR #893.
* Custom GUI themes and syntax themes can now be loaded from the user's data path. The actual
  storage path is determined by the OS. Part of Feature Request #892. PR #893.
* A number of text messages and labels on the GUI have been improved. Issue #923. PR #926.
* The switch in Preferences to disable fixed width text in the editor has been removed. Instead,
  the user just sets the fixed with setting to 0 to disable it. The settings is now also applied to
  the document viewer as well. Issue #924. PR #943.
* The Open Document export file produced from the build tool is now more LibreOffice and OpenOffice
  friendly by using the same default styles as these editors do. Issue #948. PR #949.
* When a document is saved from the document editor, the disk on file is checked for external
  changes before it is overwritten. Such changes can arise from editing the file from another tool
  at the same time, from file sync issues, or even from file system issues. If an inconsistency is
  discovered, the user is asked to confirm the overwrite. Issue #878. PR #890.

**Internationalisation**

* A couple of missing translations, and typos, have been fixed. PRs #921 and #926.
* Latin American Spanish translation has been added by Tommy Marplatt (@tmarplatt). PR #927.

**Bugfixes**

* Fixed an issue where greater or lesser than symbols used in text paragraphs which also has
  formatting tags would cause the formatting tags to be shifted in HTML output. Issue #929. PR 928.
  This fix was backported to 1.5 as patch 1.5.2. A secondary bug was reported in Issue #950, fixed
  in PR #951, and backported to 1.5. as patch 1.5.4.

**Documentation**

* Documentation has been updated to reflect changes and new features. PRs #903, and #916.
* The Readme file for internationalisation has been updated and improved. Contributed by Tommy
  Marplatt (@tmarplatt) PR #917.

**Installation and Packaging**

* The Cantarell font is no longer included in the source and releases. PR #893.
* The way icons are loaded is now simpler and there is no longer a bunch of fallback options. The
  icon sets have been reduced to just two complete folders of coloured Typicons: one for dark and
  one for light backgrounds. PR #893.
* Fixed a couple of issues in the Windows setup scripts where the user never saw the error message
  reporting on missing Python as the window would close before the user would be able to read the
  error. PR #903.

**Code Improvements**

* Cleaned up log output, formatting, docstrings, and various other code structure and debug related
  parts of the source. PRs #904, #926, #930, and #947.
* Optimised various code snippets, either for performance or readability. The code now makes more
  use of Python list comprehension and built-in functions for iterables. PRs #904, and #926.
* Tightened up many of the internal classes, making attributes private, and add setter and getter
  functions where that makes sense. PRs #904, #931, and #937.
* The tools for adding and updating translation files have been improved. The Qt-specific `.pro`
  file has been dropped, and instead the setup tool will scan the entire source tree each time
  language files are updated. TS files can also be specified to the command, or if none are
  specified, all files are updated. PR #915.
* The language file update command in the setup tool now uses the pylupdate6 tool from PyQt6, which
  has been included directly in the `i18n` folder. This tool uses the newer TS file format, which
  the standard PyQt5 tool does not. Related to #911. PR #920.

----

## Version 1.5.5 [2022-01-05]

### Release Notes

This is a bugfix release that fixes an issues with the backup tool crashing the app if the project
path and backup path are on different drive locations. This issue only affects Windows.

### Detailed Changelog

**Bugfixes**

* Fixed a bug with using the commonpath command in Python which will raise an error if the two
  paths don't have a common root. This is particularly an issue on Windows where the paths can be
  on different drives. The command was used in the project backup function, and has now been
  replaced by a safer check. Issue #954.

----

## Version 1.5.4 [2022-01-04]

### Release Notes

This is a bugfix release that fixes an issues with rendering HTML from a document, either in the
viewer or the build tool, when there is a greater or lesser than symbol in a text block that isn't
a plain text paragraph, like for instance a comment or a heading. Any such document would fail to
render.

### Detailed Changelog

**Bugfixes**

* Fixed a bug where a greater or lesser than symbol would crash the html converter loop if the text
  block did not have a format with a 'NoneType is not iterable' error. Most blocks that are not
  plain text have the format set to 'None'. Issue #950, PR #951.

----

## Version 1.5.3 [2021-12-31]

### Release Notes

This is a bugfix release that fixes two cosmetic issues. The first fix resolves and issue with the
emphasis of partition or chapter items in the project tree not changing when the item is changed to
a scene item. The second fix changes how the Create Root Folder submenu works. Instead of disabling
the menu entries that are no longer available, they are instead removed. Disabled menu entries are
not displayed correctly in all colour themes.

### Detailed Changelog

**Bugfixes**

* The syntax themes lack a proper colouring for disabled menu entries. The only place menu entries
  are disabled is in the Create Root Folder menu, so the simplest solution was to just replace the
  enable/disable logic with switching on and off visibility like other menus in novelWriter do.
  Issue #918.
* The if-condition that determined whether an item in the Project Tree were to receive a bold and
  underline formatting for its label lacked the logic to disable these when the item should not
  receive it any longer. I.e., when a chapter was converted to a scene, the emphasis remained.
  Issue #935.

----

## Version 1.5.2 [2021-12-12]

### Release Notes

This is a bugfix release that fixes two issues. The first is an issue with an error in the HTML
output if a paragraph has alignment or indentation tags while at the same time containing
emphasised text. The second is an issue where the application cannot load a project with spell
checking enabled if there is something wrong with the spell check package.

### Detailed Changelog

**Bugfixes**

* When the HTML converter replaced grater than or smaller than symbols with the corresponding HTML
  entities. the poisition of the formatting tags following in the text would be shifted, but the
  positions were not updated. This is now solved by updating these positions when such a symbol is
  encountered. This issue has been backported from 1.6 development. Issue #929.
* If the pyenchant package is installed, but the underlying enchant library is broken in one way or
  another, the pyenchant package will error, causing novelWriter to crash. All calls to the
  pyenchant package has now been wrapped in try/except blocks to prevent this. Issue #933.

----

## Version 1.5.1 [2021-10-23]

### Release Notes

This is a bugfix release that fixes two issues. One related to the Project Details dialog missing
its translated labels for non-English languages, and a fix concerning switching focus to the
project tree when the Novel tab is visible. If the Novel tab is selected, the focus shift now
correctly gives focus to the Novel tree.

### Detailed Changelog

**Bugfixes**

* The Project Details dialog source file was previously in the wrong source code folder, and was
  moved to the correct location in the previous release. However, the translation framework still
  pointed to the old location. The reference has been fixed and the missing translation strings
  restored.
* Pressing the `Alt+1` key to switch focus to the Project Tree while the Novel Tree was in focus
  would still give focus to the Project Tree, which would be invisible. The focus is now correctly
  given to the Novel Tree when the tab is visible. Issue #913.

----

## Version 1.5 [2021-09-19]

### Release Notes

This release reduces the number of document layouts from eight to two. The full list of changes is
described in the "Novel Document Layouts" section below.

Due to this change, the main project file for your projects will need to be updated when you first
open them in novelWriter 1.5. This is done automatically. The index is updated as well. When this
conversion is done, you can no longer open the project in an older version of novelWriter.

You may also have to make a handful of changes in your novel documents as novelWriter will not make
any automated changes to your actual text. However, the changes are minimal and in any case only
affects the way your manuscript looks like when exported via the Build Novel Project tool. These
details are also described below.

From this release on, Debian packages will be provided for Mint, Ubuntu and Debian users. A new
[PPA](https://launchpad.net/~vkbo/+archive/ubuntu/novelwriter) has also been created. This allows
users to install and update novelWriter automatically on these Linux distros.

#### Novel Document Layouts

The main change in this release is the significant simplification of document layouts. Previously,
there were seven different layouts available for novel documents, in addition to the one layout for
project notes. The original intention of these layouts were partially to define some default
formatting behaviour when exporting your project, and partially as a way to indicate whether a
specific document was a partition, chapter or scene.

With this release, all the seven layouts for novel documents have been merged into a single layout
called simply "Novel Document". The other layout, "Project Note", remains unchanged. The
functionality provided by the various novel layouts have been implemented in other ways, and a few
new formatting codes have been added to accommodate the formatting functionality lost with the
removal of the layouts. They are all available in the Format and Insert menus.

The changes you need to make to your project should be limited to altering a handful of titles and
maybe insert a page break code here and there. The only title formats you need to update are those
for the main novel title and for your unnumbered chapters, if you have any.

Novel titles need to be altered from `# Novel Title` to `#! Novel Title` and unnumbered chapters
from `## Chapter Name` or `## *Chapter Name` to `##! Chapter Name`. That is all. For inserting page
breaks, you can add a single line with the command `[NEW PAGE]` where you want the break to be
inserted. As before, page breaks are automatically inserted in front of all partition and chapter
titles.

You will find these changes described in more detail in the documentation in the
"[Format 1.3 Changes](https://novelwriter.readthedocs.io/en/latest/usage_projectformat.html#a-prjfmt-1-3)"
section.

#### GUI Changes

Due to the above changes, the GUI has been altered a bit. The main changes are in the project tree.
These changes are also reflected in the details panel below the project tree, and to a lesser
extent in the Outline tab.

The layouts were previously a way to indicate the purpose of a specific novel document, like
whether it was a chapter or scene. With these layouts gone, the distinction is instead indicated by
other visual means.

The project index will now record the level of the first header of your document, and select a
different icon for documents with a partition, chapter or scene header. These are colour coded as
green, red, and blue respectively. The project notes have also received a new icon, with a yellow
colour code. Due to this change, the grey icon themes have been removed.

In addition, novel documents with a partition or chapter header will have the document label viewed
as bold and underlined. This feature can be disabled in Preferences if you want a cleaner look in
the project tree.

#### Other Changes

Several improvements have been made to the project index, which means the index will be
automatically rebuilt when you open a project for the first time in the new version. You will get a
notification about this.

The ODT export tool has also been improved. The code that writes out text paragraphs has been
rewritten and now conforms more closely to the Open Document standard. Most of these improvements
will not be noticeable to you as a user, but you may notice that the exported document will now
allow multiple consecutive spaces. Previously, two spaces, or more, would be concatenated into a
single space in the exported document.

The internal spell check tool has been removed. If you want spell checking, you must install the
Spell Enchant tool. The internal spell checker was only ever added because the Python package for
Spell Enchant was not available on 64-bit Windows. This was corrected over a year ago. The main
issue with the internal spell checker was that it only included English, and the large dictionary
files had to be shipped with novelWriter.

Finally, a PDF version of the documentation should now be shipped with your install package. If it
is available, a "User Manual (PDF)" option should be visible in the Help menu. This should give you
access to the documentation also when you don't have an active internet connection.

_These Release Notes also include the changes from 1.5 Beta 1, Beta 2, and RC 1._

### Detailed Changelog

**Installation and Packaging**

* Most packages built by the setup script have a sha256sum file generated alongside it. PR #886.
* Snapshot packages version numbers have been fixed so they work properly with the PPA. PR #887.

**Internationalisation**

* The French translation has been updated by @jyhelle. PR #901.

**Code Improvements**

* Removed some redundant and leftover code in the project class associated with dialog boxes during
  conversion and checking of project file formats. PR #889.

----

## Version 1.5 RC 1 [2021-09-10]

### Release Notes

This is a release candidate of the next release version, and is intended for testing purposes.
Please be careful when using this version on live writing projects, and make sure you take frequent
backups.

### Detailed Changelog

**Bugfixes**

* Fixed a bug where the setting for how often the word counter is run was not saved between
  sessions. PR #882.
* Fix an issue where the information on the Project Details dialog would not be updated if the Qt
  library had cached the dialog since last time it was opened. Issue #842. PR #883.

**Features**

* The internal spell checker has been removed. It was only ever added for use on Windows as the
  PyEnchant tool was no longer maintained and not available for 64-bit Windows. This is no longer
  the case. Having two alternative spell checkers complicated the code a great deal, and the
  internal spell checker also required full word lists to be distributed with novelWriter. PR #875.
* Added a setting in Preferences to change how the word count on the status bar is calculated. The
  new setting allows the project notes to be filetred out, leaving only the word count for novel
  files. Feature request #857. PR #882.

**Installation and Packaging**

* The command line command for starting novelWriter after running the standard setup has been made
  lower case. PR #873.
* A PDF version of the documentation can now be built from the main setup script and is by default
  distributed with the install packages. The PDF manual can be opened from the Help menu. This is
  a more accessible solution to looking up the documentation without an internet connection. The
  old method depended on the Qt Assistant being installed. PRs #873 and #879.
* The setup script can now build standard `.deb` packages for Debian and Ubuntu. Issue #866. PRs
  #876 and #879.
* The icons for novelWriter have been updated and rearranged, and the installation of these
  simplified a bit. PR #879.
* The setup script can now build packages for deployment on the Ubuntu PPA (Launchpad). PR #880.

**Internationalisation**

* The US English and Nowregian translation files have been updated. PR #884.

**Documentation**

* The documentation on how to setup and install novelWriter has been updated. PRs #880 and #881.

----

## Version 1.5 Beta 2 [2021-08-26]

### Release Notes

This is a beta release of the next release version, and is intended for testing purposes. Please be
careful when using this version on live writing projects, and make sure you take frequent backups.

### Detailed Changelog

**Features**

* A new dialog has been added to the Help menu for checking for new updates. It will only check for
  full releases, not pre-releases. The updates are not installed automatically, but a link to the
  website is provided. PR #863.

**Other Changes**

* The grey Typicons themes have been removed. The Typicons colour themes have also been renamed.
  The user configuration will update the theme setting to replace the grey icon theme for dark or
  light background automatically. PR #869.

**Internationalisation**

* The US English and Nowregian translation files have been updated. PR #870.

**Documentation**

* The Windows Setup section of the documentation has been updated and simplified. PR #865.

**Code Improvements**

* The novelWriter main package folder has been renamed from `nw` to `novelwriter`. This will make
  it easier to create packages for novelWriter at a later stage. Especially packages which will
  require adding the main source files to the Python install location. PR #868.

----

## Version 1.5 Beta 1 [2021-08-22]

### Release Notes

This is a beta release of the next release version, and is intended for testing purposes. Please be
careful when using this version on live writing projects, and make sure you take frequent backups.

### Detailed Changelog

**Bugfixes**

* Fix an inconsistency on the minimum required version of Qt and PyQt between the config files and
  the code. PR #846.
* Ensure that an item's status setting is parsed after its class when parsing the main project
  XML. This is just a precaution as the XML writing function always writes the class setting first.
  PR #852.
* On Windows, the Python icon is shown on the task bar when novelWriter is run directly from code.
  This has now been fixed by setting a unique application ID. Issue #860. PR #861.

**Open Document Exports**

* The ODT file writer class has been improved, and the code that writes out paragraphs and header
  section to the XML has been completely rewritten. The new algorithm is more robust and follows
  the open document standard more closely. It still diverts from the standard in a few cases, but
  these are the same points where Open Office and Libre Office diverts. Issue #783. PR #843.
* The previous exporter class would sometimes insert additional line breaks in the generated XML
  for paragraphs. This does not break with the open document standard, but it was unintentional and
  trivial to fix. PR #843.
* Some final clean-up was included in PR #859.

**Novel Layouts**

* All novel layouts, that is "TITLE", "PAGE", "BOOK", "PARTITION", "UNNUMBERED", "CHAPTER" and
  "SCENE" have been merged into a single layout "DOCUMENT". The "NOTE" layout remains unchanged.
  The special formatting of level one header on the title page and chapter headers for unnumbered
  chapters is now handled by a modified header formatting code. Issue #835. PR #837.
* A formatting code for manually inserting page breaks in the text has been added. In the process,
  similar codes were added to insert vertical spaces in the text. Issue #835. PRs #837 and #848.
* Dropping the layouts also triggered several changes to how project items are now displayed. The
  difference between document types is now indicated with a combination of icons and item label
  emphasis. The last column in the project tree also now only shows the item status or importance,
  not item class and layout. The Item Details panel below the tree has also been updated to show
  a usage description instead of layout as the last entry. Issue #835. PRs #847, #849 and #852.

**Other Features**

* A warning will pop up when you launch an alpha version of novelWriter. Since the main branch is
  now also the development branch, people may run novelWriter directly from source without checking
  out a release version. Alpha versions are not considered stable. PR #844.
* Two new settings have been added to Preferences. One to control how much information is shown in
  the last column of the project tree, and one to control whether emphasis is used to indicate
  which novel documents contain a level one or two header. PRs #847 and #852.
* The label on the first column of the project and novel trees have been renamed to "Project Tree"
  and "Novel Outline", respectively. PR #852.
* The Help > User Manual (Online) menu entry sends you to the online documentation, and the local
  documentation is handled by Help > User Manual (PDF), replacing the old Qt Assistant
  implementation. PRs #856, #859 and #862.

**Documentation**

* The documentation has been updated and extended to cover the new layout behaviour and to provide
  information and instruction on how to update the project with the new formats. PRs #850, #851 and
  #855.
* The technical section of the documentation has been updated, and information on how to run tests
  has been added. PR #859.

**Code Improvements**

* The loading and saving of user preferences in the config class has been improved a bit and the
  code modernised to the current recommended practice for the ConfigParser module. PR #826.
* The index class has been improved. Some data fields that were not being used have been dropped.
  In addition, a new function has been added that provides a custom indentation scheme for JSON
  files. The default indentation inserts far too many line breaks. The new function only indents up
  to a certain level. Indenting the JSON files is useful for people who use version control
  software on their projects. The limited indentation scheme reduces the number of diff lines as
  well as reduces the overall file size. PR #840.

----

## Version 1.4.2 [2021-08-30]

### Release Notes

This is a patch release fixing an issue with the auto-replace feature for single and double quotes.
The issue appears when using the new indent and text alignment codes followed by a quote symbol,
and quotes following a tab or non-breaking space.

**Bugfixes**

* Any single or double straight quote following a whitespace other than a regular space, or a left
  indent or right align set of angle bracket codes without a space following them, would be
  erroneously replaced by a closing quote instead of an opening quote. Issue #874.

----

## Version 1.4.1 [2021-07-27]

### Release Notes

This release fixes a couple of minor issue with some of the dialog boxes. The fix was accidentally
left out of release 1.4.

### Detailed Changelog

**Bugfixes**

* The way margins are determined in the paged dialogs used many places, including Preferences, has
  been improved. These margins would sometimes be set to zero when they shouldn't. PR #834.
* Dialogs that are non-modal are no longer duplicated when opened multiple times. Instead, the
  existing dialog is moved to the front. PR #834.

----

## Version 1.4 [2021-07-27]

### Release Notes

This release contains some new features and a lot of code refactoring. Among the main new features
is paragraph alignment and indentation. Regular line breaks within paragraphs are now also
supported. The changes are described in more detail below.

#### Internationalisation

Translation files have been added for Simplified Chinese by Qianzhi Long.

#### Line Breaks

The way line breaks inside paragraphs work has been changed. A single line break is now treated as
a proper line break and will show up in the document viewer and exported documents. A single line
break does not start a new paragraph, but forces a break inside the paragraph like a Shift + Enter
does in most rich text editors. Two line breaks is still needed to start a new paragraph.

The old syntax of adding two spaces at the end of a line to force a line break within a paragraph
will still work as before, so there is no need to change your existing text if you've used this
feature. However, there is a new highlighting feature that will show you where in the text you have
redundant spaces. If you are used to having double spaces between sentences, you may want to switch
off this highlighting feature in Preferences as it will also detect those.

A helper function has been added to the Format menu that can look through a paragraph and remove
line breaks in case you've been using line breaks inside your existing text under the assumption
that the exporter and viewer will ignore them.

I hope this change will not be too inconvenient. I believe the new behaviour will make more sense
for most people. Especially considering some of the feedback I've gotten on how line breaks work.
The original implementation was following the Markdown standard, but since novelWriter is not a
proper Markdown editor and instead just borrows from Markdown, this behaviour always seemed a bit
unnecessary.

#### Text Alignment and Indentation

The default text alignment is left or justified based on your preferences. For documents with the
layout set to Title Page or Partitions, the default is centred. However, sometimes you may want to
override this default. A new set of codes have therefore been added to allow specifying alignment
as well as additional text margins on individual paragraphs.

The logic of the syntax is as follows:

A single angle bracket will push the text away from the edge it points away from. Therefore, a
single `>` before the paragraph, or a single `<` after the paragraph, will add indentation on the
respective side. It's perfectly valid to do this on both sides at the same time.

A double set of angle brackets will push the text all the way towards the opposite side. Therefore,
a double set of `>>` before the paragraph will indicate right alignment, and a double set of `<<`
after the paragraph will force left alignment. Also here both can be used at the same time, which
results in the paragraph being centred.

Format menu entries and keyboard shortcuts have been added so that you don't have to memorise these
codes.

_These Release Notes also include the changes from 1.4 Beta 1 and RC 1._

### Detailed Changelog

**Internationalisation**

* US English and Norwegian translations have been updated by @vkbo. PR #825.
* French translations have been updated by @jyhelle. PR #829.

----

## Version 1.4 RC 1 [2021-07-12]

### Release Notes

This is a preview release of novelWriter 1.4. It contains some new features and a lot of code
refactoring. This release is a testing release, and may contain bugs. Please be careful when using
this version to work on your projects.

### Detailed Changelog

**Internationalisation**

* Translation files have been added for Simplified Chinese. The translation has been provided by
  Qianzhi Long (@longqzh). PR #817.

**Code Improvements**

* Improve PEP8 compliance for the source code. PRs #816 and #820.
* The way messages are written to the logging tool has been improved. PR #818.
* Some improvements to parsing and encoding of HTML has been added. PR #821.
* Test coverage of the document editor has been improved. PR #787.

----

## Version 1.4 Beta 1 [2021-06-13]

### Release Notes

This is a preview release of novelWriter 1.4. It contains some new features and a lot of code
refactoring. This release is a testing release, and may contain bugs. Please be careful when using
this version to work on your projects.

### Detailed Changelog

**Bugfixes**

* A number of calls for the pop-up alert box were missing translation wrappers. That means they
  could not be translated into other languages. The alerts have been fixed, but the PR does not add
  the missing translations. PR #806.
* A duplicate error message from the index class has been removed. PR #758.

**Features**

* Single line breaks are now treated as proper line breaks within paragraphs. Paragraphs are still
  separated by two line breaks like before. This means that it is no longer necessary to leave two
  spaces at the end of the line to force a line break. This is a rather obscure and little known
  feature taken from Markdown, and it isn't very intuitive. Issue #785. PR #786.
* It is now possible to specify text alignment and additional indentation on individual paragraphs
  in the text. Both features use a similar syntax that I hope is fairly intuitive. Menu entries and
  keyboard shortcuts have also been added to make it easier to use these features. Issues #595 and
  #803. PR #804.

**Code Improvements**

* Class initialisation has been made consistent. All GUI classes now inherit the main window as its
  parent class, and all other classes inherit the main project class as its parent. Since the
  project class and the main window class have pointers to each other, all needed pointers are
  available from their respective classes. PR #758.
* The document class has been changed from a reusable class to a class that is intended to wrap a
  single document via its handle. The class was originally written for the document editor where
  the reusable approach made more sense. But it is much simple to create and destroy them in other
  parts of the code when they are not reusable. PRs #758 and #760.
* The document class no longer generates any pop-up alerts. Errors are recorded and retrieved and
  displayed by the parent or caller class. PR #758.
* Refactored the code of the editor class to make it more isolated by making most class variables
  private. PR #779.
* Made similar changes to the viewer class and item details class. PR #780.

----

## Version 1.3.3 [2021-06-13]

### Release Notes

This patch release fixes a potential file encoding issue when running setup on Windows, and a minor
issue with the project word count not being updated immediately when a file is deleted. In
addition, the keyboard shortcuts to change focus between the project tree, the editor, the viewer,
and the outline panel, have been changed for Windows users. They keyboard shortcuts were
interfering with the Alt codes used for special characters. The shortcuts are unchanged for Linux
and macOS.

### Detailed Changelog

**Bugfixes**

* Fix an issue with file encoding when extracting version information from the source code during
  setup on Windows. This seems to be a limited issue, but the changes make the relevant function
  more fault tolerant. Issue #805. PR #807.
* The project word count on the status bar was not always updated when a file was permanently
  deleted from the project. This has now been resolved. Issue #799. PR #810.
* The keyboard shortcuts to change focus will on Windows interfere with the alt key codes as the
  focus shortcuts used `Alt+` to `Alt+4`. On Windows, these are now instead `Ctrl+Alt+1` to
  `Ctrl+Alt+4`. Part of issue #740. PR #808.

**Source Code**

* Remove a redundant line in the source code. PR #802.
* Make the XML parse for project items a little less panicky when encountering unexpected XML tags.
  Generally, this shouldn't be a problem, but the XML parser should silently ignore unexpected tags
  when parsing the project file. This may occur if a project is opened in an earlier version of
  novelWriter. If so, a warning is issued anyway, so it is safe to disregard unrecognised tags as
  the user has already actively selected to proceed and been sufficiently warned. PR #809.

----

## Version 1.3.2 [2021-05-30]

### Release Notes

This is a patch release that fixes some minor issues. One issue was with the split tool, which
would drop the last line from the source document during a split if it was missing a final line
break. A minor issue with the display of word counts on the details panel under the project tree
has also been fixed. In addition, the setup script commands for Linux have been improved a bit.

### Detailed Changelog

**Bugfixes**

* The details panel under the tree would sometimes show character, word and paragraph counts even
  when there was no document selected. This has now been fixed. Issue #781. PR #782.
* The split document tool would drop the last line of the source document. This is generally not a
  problem if the last line has a line break after it, but if it doesn't, it is lost in the split.
  This was caused by an offset error when calculating the split positions in the file and has been
  resolved. Issue #795. PR #796.

**Installation**

* Due to an error in the setup script in the past, a desktop icon was created for novelWriter when
  running the `xdg-install` command. This is no longer the case, but the old icon was still left on
  some user's desktops. The setup script will now remove that icon if it exists when the
  `xdg-install` or `xdg-uninstall` commands are run. PR #784.

----

## Version 1.3.1 [2021-05-06]

### Release Notes

This is a patch release primarily to fix a problem with the Qt translation library used to make
novelWriter available in multiple languages. One of the function calls made to the library was
added recently, in Qt 5.15, which many users on Linux will not have installed on their system. The
issue could be resolved by updating the library, but it's an unnecessary and inconvenient
restriction.

### Detailed Changelog

**Bugfixes**

* The code to load translation files for the main GUI was using a function in the QTranslate class
  that was added in version 5.15, which means novelWriter could not start on a lower version of the
  Qt library if translation files were present. We don't want to force users to use Qt 5.15, so the
  call has been removed. Issue #773. PR #774.

**Other Fixes**

* When generating a new project on Windows, the code that generates the new documents in the
  project would create duplicate handles, causing a warning to be printed. The warning is harmless
  as the collisions are handled. They are caused by the resolution of the clock available to Python
  on Windows being in the tens of millisecond range, much slower than the code generates the new
  project files. The solution was to append a counter to the timestamp from the clock, ensuring
  that the seed is always unique. Issue #769. PR #776.

----

## Version 1.3 [2021-05-02]

### Release Notes

The main feature of the 1.3 release is internationalisation. The release introduces support for
Portuguese, French, and Norwegian for the main GUI, in addition to the default English. The
settings for choosing the GUI language can be found in the main Preferences.

The implementation is such that the projects themselves can use a different language than the one
selected for the GUI. To allow for better support for multiple language projects, the Build Novel
Project tool has the added option to select the language of the injected text into exported
documents. In particularly for the number words that can be added for chapter headers. Available
languages here are the same as mentioned above for the main GUI, plus German.

Settings have also been added in Preferences to allow for automatic injection of spaces or non-
breaking spaces in front of, or behind, certain characters. These are features generally available
in text editors for French, but the implementation in novelWriter simply makes them a free text box
where you can list all characters or symbols where you want a space added automatically.

The translation files for this release have been provided by Bruno Meneguello for the Portuguese
translation, by Jan Lüdke (jyhelle) for the French translation, by Veronica Berglyd Olsen for the
Norwegian translation as well as the minor modifications for US English, and Marian Lückhof
provided the translation file for chapter numbers in German.

The work to rewrite novelWriter to allow for internationalisation was done by Bruno Meneguello and
Veronica Berglyd Olsen.

_These Release Notes also include the changes from 1.3 Beta 1 and RC 1._

### Detailed Changelog

**Bugfixes**

* Fixed an issue when saving a document from the Build Novel Project tool when the previous path
  used for a file dialog no longer existed. The dialog defaults to show the same folder as last
  time it was opened, but should default to the user's home folder if that path no longer exists.
  There was a bug in this default behaviour that resulted in a critical error. Issue #761. PR #762.
* Remove a duplicate error message triggered by a broken cached index file. The two error messages
  reported on the same error. The first of them was also not included in the translation framework.
  PR #759.

**Installation**

* The setup script, and file locations for the translation files, have been updated such that the
  translation files are available in both the PyPi package and in the Minimal Install packages.
  PRs #753, #764 and #765.

**Code Maintenance**

* The source code files for dialogs and tools have been moved out of the main `gui` source folder.
  The `gui` folder now only contains sub-elements of the main GUI class. PR #754.

----

## Version 1.3 RC 1 [2021-04-18]

### Release Notes

This is a release candidate of 1.3. The primary feature of release 1.3 is the addition of
internationalisation (i18n) of novelWriter. The release introduces support for Portuguese, French,
and Norwegian in addition to the default English.

There have been no major changes since the release of 1.3 Beta 1, but the bugfixes and improvements
from version 1.2.3 have been included.

### Detailed Changelog

**Internationalisation**

* The Portuguese translation has been updated and should now be complete. Thanks again to Bruno
  Meneguello (@bkmeneguello). PR #742.

*The changes since 1.3 Beta 1 also include the changes of release 1.2.3.*

----

## Version 1.3 Beta 1 [2021-03-28]

### Release Notes

This is a pre-release of 1.3. The primary feature of release 1.3 is the addition of
internationalisation (i18n) of novelWriter. The release introduces support for Portuguese, French,
and Norwegian in addition to the default English.

This is a beta release. Use with caution on live project.

### Detailed Changelog

**Internationalisation**

* Added support to the source code for internationalisation of the GUI. Thanks to Bruno Meneguello
  (@bkmeneguello) for doing most of the work. Issue #93. PRs #673, #680 and #684.
* Build Novel Project localisation has been added as well. This is separate from the GUI
  localisation as the project may not be written in the same language as the GUI is set to. PRs
  #676 and #682.
* The text editor's auto-replace features now support inserting spaces automatically when replacing
  quotes, as well as in front of major punctuation. These features are common for writing tools
  supporting French and Spanish for instance. Issue #703. PR #704.

**User Interface**

* The Preferences dialog has been updated to be more responsive to varying text label lengths due
  to different needs for different languages. PRs #687 and #711.
* The Project Settings dialog has been improved to be more consistent and user friendly across the
  Status, Importance and Auto-Replace tabs. Issue #691. PR #695.
* The About dialog has been updated to contain more information on contributions. PR #698.

**Translations**

* Portuguese translation added by Bruno Meneguello (@bkmeneguello). PRs #673, #681, #686 and #697.
* Norwegian translation added by Veronica Olsen (@vkbo). PR #679.
* German translation added (Build tool only) by Marian Lückhof (@Number042). PR #683.
* French translation added by Jan Lüdke (@jyhelle). PRs #692, #711 and #713.
* American English added by Veronica Olsen (@vkbo). PR #693.

**Installation**

* Added i18n support to the setup script. PRs #673 and #729.

**Code Maintenance**

* The ISO lookup dictionary for language codes has been removed and replaced with the lookup
  features available in Qt5 through QLocal. The remaining two source files in the constants folder
  have been moved up a level as well. PRs #673 and #730.

----

## Version 1.2.3 [2021-04-18]

### Release Notes

This patch fixes a bug where the user's word list (personal dictionary) was not saved properly for
new projects. The added words were thus "forgotten" the next time the project was opened.

In addition, uninstall commands have been added to the main setup script to make it easier to clean
up icons (Linux and Windows) and registry keys (Windows) if the user wishes to uninstall
novelWriter.

### Detailed Changelog

**Bugfixes**

* Fixed an issue where the initial file for the user dictionary for a new project would not be
  created the first time a word was added to it. This caused the words the user added to the
  dictionary to not be loaded the next time the project was opened. Issue #733. PR #734.
* Some of the `setup.py` commands could not run if the PyQt5 packages were missing due to an import
  command extracting the version number from the main `nw` package. This was not technically a bug
  as the choice to do it this way was made deliberately, but a function has been added to the
  `setup.py` script to allow reading the version number without having to import the `nw` package.
  PR #749.

**Installation**

* An `xdg-uninstall` option has been added to `setup.py` to uninstall the icons installed into the
  system by the `xdg-install` command. PR #736.
* Likewise, a `win-uninstall` option has been added to `setup.py` to uninstall the icons installed
  into the system by the `win-install` command. Issue #743 and discussion #739. PR #749.
* Improvements have also been made to the `setup_windows.bat` script, and a complementary
  `uninstall_windows.bat` has been added as well. PR #749.

----

## Version 1.2.2 [2021-03-28]

### Release Notes

This patch release is a bug fix release addressing some inconsistencies and issues with the
document header buttons when Focus Mode is active. The keyboard shortcuts for search and replace
should now also work in Focus Mode. In addition, the setup script for novelWriter has been improved
when installing on Windows.

### Detailed Changelog

**Bugfixes**

* The way Focus Mode worked when activated through the menu and through the document header button
  were inconsistent. The header button would deactivate the edit, search and close buttons, while
  the menu entry would not. These two methods now call the same set of functions to ensure the
  behaviour is consistent. PR #717.
* Closing the document while in Focus Mode now ends Focus Mode. Previously, the editor would be
  left stuck in Focus Mode with no way to exit. PR #717.

**User Interface**

* The keyboard shortcuts for the search and replace tool now also work in Focus Mode. Previously,
  the menu entries and their shortcuts were deactivated in this mode. Issue #716. PR #717.

**Installation**

* The setup script command do build minimal install archive files now also generate SHA 256 sum
  files. PR #724.
* The setup script will now copy the `novelWriter.py` file to `novelWriter.pyw` if it doesn't exist
  when the `win-install` command is run. Issue #727. PR #728.

----

## Version 1.2.1 [2021-03-21]

### Release Notes

This patch release is a bug fix release addressing issues with the document editor's search and
replace tool. Due to some recently added restrictions on when various tools are active, depending
on which part of the main window has the user's focus, the search tool keyboard shortcuts and
buttons were blocked when they shouldn't. This release resolves these issues.

### Detailed Changelog

**Bugfixes**

* Fixed an issue with the search bar where the button and shortcut actions would be blocked unless
  the document itself had focus. This focus check was added for all the text altering functions,
  but should not affect search and replace. The search and replace actions now bypass the regular
  action pipeline with the focus check. Issue #708. PR #709.

**Documentation**

* Improve the instructions for setup on Linux when manually installing using the `setup.py` script.
  Previously, the documentation wasn't very clear on the difference between a user space install
  and a system wide install. Neither did it explain how to install `setuptools` if the package is
  missing. Issue #714. PR #715.

----

## Version 1.2 [2021-03-14]

### Release Notes

This release is mainly focused on the Build Novel Project tool. Completely new export classes have
been written to support Open Document and Markdown exports. In addition, the way document layouts
are handled have been automated a little to assist the user in keeping header levels and document
layout flags in sync. The third new additoion is the ability to record and log idle time during a
writing session to improve the writing statistics information as requested by several users.
Finally, it is now possible to directly edit the project dictionary via a new, simple GUI dialog.

#### The Build Novel Project Tool

The main changes for this release are to the Build Novel Project tool. The Open Document export, as
well as the Markdown export, is now handled entirely by code written for novelWriter. Previously,
these export features depended on the underlying Qt library's save routines connected to the
preview document shown in the build dialog. Using this method of export both meant that the content
of the document was dependent on the preview being generated first, and it also meant that the
exported document had limited support for novelWriter-specific features and custom formatting. The
new export class should generate a much better result, especially for the Open Document formats.
The Open Document standard is supported by Open Office, Libre Office, Google Docs, Microsoft Word,
and probably a number of other applications too. The Markdown export hasn't changed a lot, but
should be a slight improvement on the previous export feature.

These changes to the build tool also imply that the saving process is now independent of the
content of the preview window, meaning you don't have to rebuild the preview before saving, which
was previously the case. To make this more consistent, the PDF export option has been moved to the
print button as it is actually a print-to-file feature under the hood, not technically a proper PDF
export format. It is exactly the same as printing to file from the print preview dialog.

In addition to the changes to the export features, the Build Novel Project tool now also has
controls for line height, which applies to all rich text export formats, and the option to replace
unicode characters with appropriate html entities for html export.

#### Document Layout Automation

Among other changes in this release are a few improvements to the process of creating and changing
documents. When a new document is first created, the header is generated from the assigned label
and layout.

In addition, for some document layouts, when the user changes the header level of the first header
of the document, the document layout setting is updated accordingly. This should reduce the need
for the user to maintain two ways of assigning the role of a given document. This automation only
applies to combinations of header level and current document layouts where there is no ambiguity.
For instance, changing the header level in a "Scene" document from level 3 to 2 changes the
document layout automatically to "Chapter". But changing the first header of a "Book" layout
document from 1 to 2 does not change the document's layout as the "Book" layout is a generic
document layout and it's perfectly reasonable for its first header to be a chapter header.

Keep in mind that novelWriter treats documents with layout "Book", "Chapter" and "Scene" exactly
the same during exports. The distinction is only meant as a way to indicate the purpose of a
document in the project tree. This new automation is meant to assist in keeping this information up
to date. The other layouts do have an effect on formatting during export, and are generally left
alone.

#### The Session Timer and Idle Time

Another change that has been requested by a couple of users is to have the session timer in the
status bar stop counting when the user is inactive (idle). This feature is optional, and can be
controlled from Preferences. The definition of "idle" in this context is either that the user is
active in a different application than novelWriter (loss of focus) or that the user has not made
any changes to the current document for a given amount of time. The time threshold is by default
five minutes, but can be altered in Preferences.

In addition, the idle time is also recorded in the session log, and can be viewed in the Writing
Statistics dialog and exported with the rest of the information. The idle time is recorder in the
logs regardless of whether the status bar clock takes idle time into consideration or not. So even
if you turn off the idle time switch in Preferences, the other idle time setting still affects the
writing stats log entries.

#### Other Changes

The user dictionary of the project, where words added to the dictionary from the document editor
go, can now be viewed and edited with a new "Project Word List" tool in the "Tools" menu.

A small additional feature added is also the ability to undo the last move of an item in the
project tree. The keyboard shortcut for this is `Ctrl+Shift+Z`, or it can be accessed from the
menu. The feature can only undo the last move, but it includes both documents moved to trash, moves
by up/down keypress or menu entries, and drag and drop moves.

A new keyword has been added to mark characters in the story. The new keyword is intended to tag a
character as the focus character for a chapter or scene. This is useful for stories where the
point-of-view character and the focus character are different.

Lastly, two bugfixes have been made as well. The Empty Trash feature was no longer working due to
an earlier fix solving another issue. The feature has now been restored. In addition, the indexer
now checks that a keyword (tag or reference) is valid before saving it to the index. Previously, an
invalid keyword could be saved to the index and potentially crash the application.

_These Release Notes also include the changes from 1.2 Beta 1 and RC 1._

### Detailed Changelog

**Bugfixes**

* Fixed an issue where a typo in a tag or reference using the `@` character would add an invalid
  entry into the project index. The invalid keyword would be saved to the index cache, invalidating
  the index on next load. For earlier versions of novelWriter before 1.1.1, it would also cause a
  crash. Invalid keywords are now rejected during indexing. Issue #688. PR #689.
* The "Empty Trash" option was no longer working due to an earlier fix that added a requirement
  that the project tree has focus to allow the emptying to procede. Since the Empty Trash feature
  opens a dialog, the tree loses focus, and the deletions are therefore ignored. The focus check is
  no longer considered when emptying the trash. Issue #701. PR #702.

**Documentation**

* The documentation has been updated to reflect the changes in 1.2, and a few corrections pointed
  out by @jyhelle applied. PR #700.

----

## Version 1.2 RC 1 [2021-03-02]

### Release Notes

_The Release Notes have been moved and merged into the 1.2 notes._

### Detailed Changelog

**Bugfixes**

* If a tag or reference keyword was mistyped, it would still be indexed and put into the index.
  This caused the index to be deemed invalid on the next loading of the project, triggering a
  rebuild. A check has been added to the code parsing the lines starting with `@` to ensure only
  valid keywords are written into the index. Issue #688. PR #690.

**New Features**

* Added a tool to edit the project's user dictionary. This is the dictionary where the "Add Word to
  Dictionary" actions from the document editor go. The dialog tool allows for listing, removing and
  adding words to this dictionary. Issue #665. PR #669.

**User Interface**

* Pressing the `F2` key when in the document editor will open the Item Editor for the open document
  instead of the one selected in the project tree. PR #664.
* The shortcut for deleting an item in the project tree has been changed from `Ctrl+Del` to
  `Ctrl+Shift+Del`. This change was also backported to version 1.1.1. Resolves #629. PR #664.

----

## Version 1.2 Beta 1 [2021-02-11]

### Release Notes

_The Release Notes have been moved and merged into the 1.2 RC 1 notes._

### Detailed Changelog

**New Features**

* A full Open Document exporter has been written and added for the Build Novel Project tool. This
  replaces the previously used Qt Save to ODT which just saved the content of the preview window to
  an ODT file. The Qt pathway was very limited and didn't generate proper formatting classes. The
  new export class can generate both full `.odt` and flat XML `.fodt` files. The formatting support
  of this exporter is equivalent or better than the HTML5 exporter, which was previously the best
  supported option. Solves issue #611. PRs #607, #652, #660, and #654.
* A full Markdown exporter has been written and added for the Build Novel Project tool. This too
  replaces a Qt feature that was used to save the content of the preview window into a markdown
  file. The exporter allows for both standard markdown and GitHub flavour markdown. The only
  relevant difference being that the latter allows strikethrough text. Issue #617. PR #650.
* The Build Novel Project tool now has a "Line height" property that is applied to the preview, and
  to the HTML5 and Open Document export formats. Discussion #653. Issue #654. PR #660.
* The Build Novel Project tool now has an option to convert Unicode characters to HTML entities on
  export to HTML5. Previously, some symbols were converted while others were not. This option
  provides a more consistent "all or nothing" option. PR #660.
* The last file or folder move in the project tree can now be undone from the Project menu or by
  pressing `Ctrl+Shift+Z`. PR #632.
* When a document header level is altered in a novel file of layout type Scene, Chapter,
  Unnumbered, or Partition, and that document is saved, the document's layout setting as seen in
  the project tree is updated to reflect the new level of that heading. This helps reduce the
  duplication of effort by the user to keep this information in sync. See discussion #613. This is
  an acceptable solution to #614. Issue #618. PR #620.
* The session timer now records the amount of time the user is idle. Idle is defined to be when the
  application window does not have focus, and when the user hasn't made any changes to the document
  open in the editor for a specified amount of time. The default is 5 minutes. The idle time is
  recorded to the session log and can be shown in Writing Statistics. Optionally, the status bar
  session timer can also be set to pause when the user is considered idle. Issues #606 and #651.
  PRs #656 and #661.
* It is now possible to tag a character as the focus character for a give section of text. This is
  useful for cases where the point-of-view character differs from the main character of the story,
  or the part of the story. Issue #605. PR #662.

**User Interface**

* A document's class and layout is now displayed next to its status or importance in the document
  editor footer bar. PR #628.
* When a new document is created, the header of the file is automatically generated based on the
  document's tree label, and the level determined by the selected layout. Issue #530. PR #628.
* On the Build Novel Project GUI, the PDF option has been moved from the "Save As" button to the
  "Print" button. This more accurately reflects what it actually does: print the content of the
  preview to a PDF using the printer pathway. This also means that all remaining items on the "Save
  As" dropdown list now can be executed regardless of the content of the preview window. They all
  run their own separate build process. This resolves #611. PR #650.
* Export to plain text has been dropped. PR #617.

**Code Improvements**

* The index class now scans every element of the loaded index cache before accepting it. This means
  that any unrecognised content will trigger a full re-indexing. This is particularly useful when
  opening an index that was saved by a later release. Every entry that requires a lookup is checked
  to avoid potential key errors for instance. All values are also checked for correct data type.
  The new check is extensive, but still fast enough that it only adds a few milliseconds to the
  startup time. PR #619.

**Code Maintenance**

* Cleaned up some redundant code after PR #637. PR #638.

----

## Version 1.1.1 [2021-02-21]

### Release Notes

This patch makes a couple of minor improvements to the GUI. The keyboard shortcut for deleting
entries in the project tree has been changed from `Ctrl+Del` to `Ctrl+Shift+Del` to free up that
shortcut for the document editor. It is now possible to use the shortcut for deleting the word in
front of the cursor, a common and useful feature of many text editors.

The way the negative word count filter option works on the Writing Statistics tool has been changed
to be more intuitive. Enabling this filter now appears to remove all negative entries without
altering the other entries. Previously, the removed negative counts would be included in the
following entries to make it consistent with the total word count. In addition, writing sessions
shorter than five minutes, and with no change in the word count, are no longer recorded in the
session log file.

Other changes include improving the speed of the internal spell checker, used when the Enchant
spell check library isn't available. The internal spell checker is no longer significantly slower,
but is still lacking in functionality compared to Enchant.

### Detailed Changelog

**User Interface**

* The default GUI font on Windows is now Arial. It works better with the Qt framework than the
  default system font. If Arial is missing, it falls back to the bundled font Cantarell. PR #655.
* The way word changes are calculated on the Writing Statistics tool has changed when the option to
  exclude negative word counts is active. Previously, the entries with negative counts were
  filtered out, but the change in count was still applied to the next line, altering the value.
  Now, the GUI will instead just drop the lines that are negative and keep the other lines
  unchanged. This is more intutitive, but it also means that the total count now longer matches the
  sum of the lines. PR #659.
* The keyboard shortcut for deleting entries in the project tree has been changed from `Ctrl+Del`
  to `Ctrl+Shift+Del`. The `Ctrl+Del` shortcut is thus free to be used exclusively by the editor to
  delete the word in front of the cursor. Having the same shortcut do different things depending on
  which area of the GUI has focus is a bit confusing. Related to #529. PR #666.

**Other Improvements**

* The internal spell checker, which is used when the Enchant library isn't available, has been
  given a significant speed improvement by caching the imported dictionary as a Python `set`
  instead of a `list`. The `set` has a hashed key lookup algorithm that is significantly faster.
  PR #668.
* Sessions shortar than 5 minutes, and with no word count changes, are no longer recorded in the
  session stats log file. PR #685.

**Installation**

* The PyPi packages now include the `setup.py` file, which makes it possible to install icon
  launchers for novelWriter on both Linux and Windows after installing with `pip`. PR #655.

----

## Version 1.1 [2021-02-07]

### Release Notes

The main change in this release is the addition of a new tab to the project tree on the left side
of the main window. The regular project tree is now on a tab named "Project", while a new tab named
"Novel" displays a simpler version of the information on the main "Outline" page. It lists all the
headers of the novel part of the project, as well as the word count and point-of-view character of
each section. This is an alternative way to navigate the novel part of the project. The various
tree views are now also kept better in sync when the user selects various documents and headers.

In addition, a new information dialog named "Project Details" has been added. It replaces the
"Details" tab in "Project Settings", and adds more information about the novel part of the project.
In particular, a "Table of Contents" in the "Contents" tab displays a summary of the main parts
and chapters of the project, their total word counts, and an estimated page count. This was made in
response to users asking for ways to estimate the total page count of the project. The page count
is estimated based on a words per page setting, which can be changed on the dialog window.

Since the tabs below the project tree now add some extra room on the GUI, some convenient buttons
have been added in the same area, with direct access to "Project Details", "Writing Statistics" and
"Project Setting".

A few other minor changes have been made as well. The Preferences dialog has been improved with
clearer categories and hopefully better help text. Some new options have been added too. They allow
syntax highlighting of multi-paragraph quotes. The highlighter can now optionally accept quotes to
be left "hanging", that is, no closing quote in the same paragraph.

_These Release Notes also include the changes from 1.1 RC 1._

### Detailed Changelog

**Bugfixes**

* A `None` check in the details panel below the project tree was missing, resulting in an
  occasional error message being printed to the logging output. The error was otherwise handled, so
  this is mainly a fix to prevent the error message. PR #639.

**User Interface**

* The word counts in the Novel tree are now updated each time a file is saved. Issue #636, PR #637.
* A "Remove" button has been added to the "Open Project" dialog. Previously, recent project entries
  could be removed by pressing the `Del` key, but no obvious other methods were present on the GUI.
  PR #639.
* When the search function is activated, the text in the search box is automatically selected.
  Issue #645, PR #639.

**Installation**

* The minimal zip release package tool in `setup.py` has been improved to generate tailored
  packages for each operating system. The old `pyinstaller` build command has been removed, but the
  manual build path for a Windows setup.exe file has been kept. PRs #643 and #644.

----

## Version 1.0.4 [2021-02-03]

### Release Notes

This patch release fixes a couple of minor issues with the Preferences dialog and the behaviour of
one of the keyboard shortcuts.

Aside from these fixes, the main point of this patch is to add new setup features for novelWriter
on Windows. A Windows installer will no longer be provided for the foreseeable future, and instead
functionality has been added to the main setup script to create desktop and start menu icons.

### Detailed Changelog

**Bug Fixes**

* Fixed an issue with the Preferences dialog where the setting for justified text was mixed with
  the setting for fixed text width. This meant that the justified text setting could potentially
  get overwritten when the Preferences were changed and saved. Issue #623, PR #625.
* Fixed an issue with the Open Project dialog where the list of recent projects would contain
  duplicate entries if the dialog was opened multiple times. PR #627.

**User Interface**

* The `Ctrl+Del` keyboard shortcut is now only active when the project tree has focus. Since this
  is also a common shortcut in many applications for deleting the next word ahead of the cursor,
  the activation of the delete file function when the editor has focus is unexpected to some users.
  Issue #629, PR #631.

**Installation**

* A new command has been added to the `setup.py` script. The new command, `win-install`, will
  create a desktop and start menu icon for novelWriter when run in the source folder. A windows
  batch file, `setup_windows.bat`, has also been added. Running this file from the source folder,
  either by command line or by double-click, will install dependencies from PyPi and set up the
  icons and file association with novelWriter project files. This should make it easier to run
  novelWriter from the source folder on Windows. PRs #634, #641 and #642.

**Documentation**

* The documentation on how to setup and install novelWriter has been extended and reorganised into
  one file per operating system. Some of the other documentation files have also been moved to a
  different section. PR #634.

----

## Version 1.1 RC 1 [2021-01-31]

### Release Notes

This is a preview and test release for version 1.1.

A few new features have been added. The primary change is that the project tree on the left side of
the main window now has two tabs. The regular project tree is now on a tab named "Project", while a
new tab "Novel" displays a simpler version of the information on the main "Outline" page. It lists
all the headers of the novel part of the project, as well as the word count and point-of-view
character of each section. This is an alternative way to navigate the novel part of the project.
The various tree views are now also kept better in sync when the user selects various documents and
headers.

In addition, a new information dialog named "Project Details" has been added. It replaces the
"Details" tab in "Project Settings", and adds more information about the novel part of the project.
In particular, a "Table of Contents" in the "Contents" tab displays a summary of the main parts
and chapters of the project, their total word counts, and an estimated page count. This was made in
response to users asking for ways to estimate the total page count of the project. The page count
is estimated based on the word count, and can be changed on the dialog window.

Since the tabs below the project tree now adds some extra room on the GUI, some convenient buttons
have been added, with direct access to "Project Details", "Writing Statistics" and "Project
Setting".

A few other minor changes have been made as well. The Preferences dialog has been improved with
clearer categories and hopefully better help text. Some new options have been added too. They allow
syntax highlighting of multi-paragraph quotes. The highlighter can now optionally accept quotes to
be left "hanging", that is, no closing quote in the same paragraph.

### Detailed Changelog

**User Interface**

* Added a Novel tab under the project tree where the user can navigate the novel's layout of
  chapters and scenes, similar to the Outline view, but next to the document editor. The Outline
  view and Novel/Project trees now also behave more in cooperation. When files on one are selected
  or moved, the other will follow and update. Issues #541 and #185, PR #538.
* Added a Project Details dialog that lists project details (moved from Project Settings' Details
  Tab) and a Table of Contents tab where details on chapter level is displayed. This table also
  shows an estimated page count and estimated page location of each chapter. Issue #528, PRs #555,
  #598 and #603.
* Added three buttons below the project tree that connects to Project Details, Writing Statistics,
  and Project Settings. PR #555.
* The settings and tabs in the Preferences dialog have been re-arranged into more tabs with less
  options on each tab. PRs #577 and #624.
* Minor changes to margins and alignments of widgets on the main GUI. PR #565.
* Added a keyboard shortcut to change focus to the Outline tab. The focus change now also ensures
  that the main GUI also switches to the tab where the focus is shifted. Issues #609 and #612, PR
  #615.
* The cursor should now also be visible when opening a blank document and the editor has focus.
  Issue #608, PR #621.

**Text Editor**

* Added support for multi-paragraph quote (dialogue) highlighting. This feature is optional, and
  can be enabled/disabled in Preferences. Issue #546, PR #577.
* Add several new symbols to the Insert menu/ Issue #602, PRs #603 and #604.

**Other Changes**

* Trigger a save document call before the Build Novel Project tool starts the build. This ensures
  that unsaved changes in the editor are included in the build. Issue #610, PR #616.

**Code Maintenance**

* Reformatting of source file headers and adding license headers to all test source files. Test
  source files are now also organised into subfolders. PR #563.

----

## Version 1.0.3 [2021-01-24]

### Release Notes

This patch release fixes a minor bug sometimes encountered when running novelWriter from command
line on Windows. In addition, the Solarized Dark and Solarized Light themes have been added to the
selection of GUI and syntax themes by a user contribution.

The main change in this release is to the install scripts and the documentation related to
installing and running novelWriter. The primary change is a different method of packaging the app
for Windows. Instead of building an `.exe` file, the new setup instead builds a runnable zip file
`.pyz`. The executable would often be mistakenly flagged by virus control software due to the
packaging tools. This is a known problem with pyinstaller and similar tools, but such warnings are
always concerning even if they are false positives.

### Detailed Changelog

**Bug Fixes**

* Fix crash when starting novelWriter from command line on Windows from a different mounted drive
  than where it is installed. This was caused by a relative path lookup that defaulted to the wrong
  current directory. This works on Linux/macOS which have a common root path, but not on Windows.
  Issue #581, PR #587.

**User Interface**

* Added Solarized Dark and Solarized Light GUI and syntax themes. PR #578 by @nullbasis.
* The Typewriter Scroll Mode now works better in combination with the Scroll Past End feature. The
  scroll mode still only works when there is actually any document to scroll into, but previously
  it would also not work until the total length of the document reached 40% of the height of the
  editor window. This was quite confusing. This limit is now reduced to 10%, which means that as
  long as the Scroll Past End option is enabled, the Typewriter Scroll will always work according
  to its settings. Issue #589, PR #593.

**Installation**

* Merged the `make.py` script into `setup.py`. PR #584.
* Added a second way to build distributable packages of novelWriter for Windows. The new method
  does not use any of the current package tools that produce a Windows executable of the app. These
  packages tend to cause false virus warnings. This new method uses the Python tool `zipapp` to
  bundle novelWriter as an executable `.pyz` file, and adds Python embeddable and library
  dependencies into the same folder. The folder itself can be distributed as-is, or a Windows
  installer executable can be generated with `setup.py setup-pyz`. Issue #580, PR #584.

**Documentation**

* Updated documentation, main README and Contribution Guide to make them more consistent and to
  improve installation instructions. Based on issue #586 and input from @mgrhm. PR #592.

**Other Changes**

* The HTML generator now adds line breaks after `div` blocks used to wrap tag/reference lines. This
  makes the output easier to process by scripts, but has no impact on browser rendering and import
  into other applications. PR #597.

----

## Version 1.0.2 [2021-01-19]

### Release Notes

This patch release fixes a few minor cosmetic issues, a minor issue with the indexer, and a bug
when adding words to the user's own spell check dictionary. Additionally, the documentation has
been updated based on user feedback, and some install issues resolved.

### Detailed Changelog

**Installation**

* The dependency list was missing in the setup configuration for PyPi due to a bug in the
  `setup.cfg` file. The dependencies have been moved to a different section where the setup tool
  now picks them up properly. Issue #570, PR #573 by @stranger-danger-zamu.

**Bug Fixes**

* Fixed an issue with note files being moved between a non-novel root folder and a novel root
  folder without clearing its index entry in the former note or novel index. This would cause
  duplicate entries for such a file. PR #558.
* Fixed a cosmetic issue where the meta data panel below the project tree was not cleared when the
  project was closed. PR #559.
* Fixed an issue where the main window title would not be cleared when a project was closed, and
  the new title not set when a new project was first created. Issue #560, PR #561.
* The editor context menu option to "Add Word to Dictionary" should also be visible when there are
  no spell checker suggestions. The entry was erroneously added under an if-condition that excluded
  it in those cases. Issue #574, PR #575.

**Documentation**

* Fixed some typos and spelling mistakes in the documentation, and reworded parts of the text that
  were unclear. The technical page has also been extended with more information on project folder
  structure. PR #557.
* Clarify install instructions, and remove the duplicate instructions in the README file and
  replace them with a brief section. The full instructions are in the documentation. Issues #566
  and #570, PR #576.

----

## Version 1.0.1 [2021-01-10]

### Release Notes

This release is mainly to bring the documentation up to date, as I forgot to update the install
instructions in the original 1.0 release. I also forgot to change the various settings and help
texts that describe novelWriter as under initial development (beta state).

Some minor improvements have been made to the "Edit Project Item" dialog and some restrictions on
the settings available for documents created in the "Outtakes" folder relaxed. A few minor issues
with the document and project changed icons on the status bar have also been resolved. The
indicators were previously set to changed status even if no actual change had been made to the
project.

### Detailed Changelog

**User Interface**

* Added the Outtakes folder to a list of root folders that will allow the setting of file layouts
  otherwise only permitted under the Novel root folder. It makes sense to permit the files in this
  folder to have the same extended settings that Novel files have. PR #552.
* The text input and dropdown boxes of the Edit Project Item dialog box now extend when the dialog
  window is resized. Previously, the space between the label and the box would stretch instead,
  which isn't very useful. PR #552.
* The document and project changed status icons on the status bar are now set to unchanged status
  when the project is opened. In addition, an issue with the status being set to changed on various
  events that were not actual changes to the document or project has been resolved. For instance,
  changing the size of the document editor would flag the document itself as changed. PR #554.

**Documentation**

* Updated the install instructions of the documentation and the main readme file, as well as the
  current development status as listed on PyPi. PRs #550 and #551.

----

## Version 1.0 [2021-01-03]

### Release Notes

Based on my own testing and usage, and no serious bugs discovered in quite some time (aside from a
few corner case issues), it appears that novelWriter is stable enough for a 1.0 release. Thanks to
all the new users who keep providing feedback on bugs, cosmetic issues, or suggesting improvements
and new features. I'm glad to hear that others find my application useful, and I will keep making
improvements as I get new suggestions and have new ideas myself. At the same time, I will continue
to keep novelWriter simple and clean and avoid feature-bloat.

This release mainly fixes cosmetic and other minor issues to the user interface and makes a few
minor improvements to some less used features. Aside from this, nothing major has changed since the
last release candidate.

This release concludes over two years of tinkering with this project. The project grew out of
numerous lunch and coffee discussions with my colleague Marian Lückhof at my former job. We were
both looking for a tool for writing novels on Linux that suited our needs. We started assembling a
wish list of features that has become novelWriter. In addition, users on GitHub have continued to
test new features, provide very helpful feedback, and make new suggestions for improvements.
Especially the feedback from @johnblommers has been helpful during much of the initial development
time. Over the last months more users have started posting ideas and feedback. Thanks to all of you
for your contributions.

The 1.0 release is intended as a first release of the core features of novelWriter. That does not
mean that all planned features have been fully implemented. There is a long list of ideas and
suggestions to consider and implement. New ideas and suggestions are welcome. Either as feature
requests in the issue tracker, or if not fully formed, can be discussed on the
[discussions page](https://github.com/vkbo/novelWriter/discussions).

### Detailed Changelog

**Bugfixes**

* Fixed a minor cosmetic issue with the checkbox next to the "Distraction Free Mode" entry in the
  menu where its checkmark wouldn't always correspond to the current state of the mode. PR #532.
* When opening the "Writing Stats" dialog in a new project where there is no session log file yet,
  an error dialog would pop up to complain the file is missing. A missing file is not an error, and
  should just be quietly ignored. PR #535.
* Don't enforce string data type in meta data lines written to the head of documents. Some of the
  entries can potentially be of NoneType, and the enforced type will then cause a crash. PR #539.
* Fixed a couple of faulty checks in the index and outline details panel. The checks were not
  reachable by user actions, but put in place to capture coding errors. PR #549.

**User Interface**

* The placeholder text in the "Build Novel Project" tool was referring to the name of the build
  button by a previous label. It now refers to the label that is on the current button. PR #535.
* Add "Move Item Up" and "Move Item Down" to the project tree context menu. These connect to the
  same function as the same entries in the Tools menu. PR #535.
* Block the Item Editor for the root Trash folder. PR #539.

**Other Changes**

* The special "Orphaned Files" folder has been dropped. Since the document class saves most of the
  document meta data to the header of document files, it is no longer strictly necessary and it
  does complicate the code behind the project tree as the orphaned folder isn't a tracked folder
  and therefore needs a fair bit of customised code to fit into the rest of the tree data model.
  Files found in the project's storage folder that do not exist in the project file will now be
  imported into the main project tree based on a set of fallbacks. All recovered files are prefixed
  with the word "Recovered". Issue #540, PR #543.
* Changed the way novel headers are added to the Outline view in cases where the strict logic of
  header levelled isn't obeyed. Previously. a scene header not under a chapter would be added to a
  previous chapter. That may be a bit confusing. Now, instead, a scene outside a chapter will just
  be bumped up one level. PR #549.

**Documentation**

* Fixed some minor typo or wrong word errors in the contributing guidelines. PR #537 by Curtis
  Gedak @gedakc.
* Fixed minor grammar and typo issues in documentation. PR #544 by Curtis Gedak @gedakc.
* Updated documentation with latest changes and rewritten some sections to make the terminology
  more consistent. PR #548.

**Code Improvements**

* Also enforce the maximum line length in text documents. PR #534.
* Updated various parts of the code where a question message box is opened and redirected the call
  to the main GUI class. This was done mostly for consistency, but the feature was added earlier to
  ensure that core classes do not depend on Qt libraries. PR #535.

----

## Version 1.0 Release Candidate 2 [2020-12-13]

### Release Notes

This second release candidate for 1.0 comes with only minor changes and improvements, and a handful
of minor bugfixes.

Among the improvements is the addition of all the possible @-keywords for tags and references to
the "Insert" menu under the sub-menu "Tags and References". The "Help" menu has also received a few
improvements and additional links to useful webpages. This release also adds a "Release" notes tab
to the "About novelWriter" dialog. The release notes are displayed automatically the first time you
launch novelWriter after updating to a new version.

Among the fixes is better support for high resolution screens. A few elements on the GUI did not
scale properly, among them the document editor and viewer header and footer. These were clipped on
high res screens due to an underlying issue with the Qt widget underestimating how much space it
required to accommodate the text. Unfortunately, dragging the novelWriter app between screens of
different scaling factors is not currently supported. However, the GUI should scale properly to the
scaling factor on the screen it is opened on.

The work leading up to this release has mostly been focused on improving the test coverage of the
source code of novelWriter. This helps to ensure that the code does what it is intended to do, and
is able to handle corner cases and unexpected external errors and user actions that may occur.
While writing these tests, a number of minor potential issues have been uncovered and handled. Most
of these are corner cases that may not even be reachable by unexpected user actions.

Hopefully, these changes have resulted in an even more stable version of novelWriter. If no more
issues are discovered, the next release will be the final version 1.0 release.

### Detailed Changelog

**Bugfixes**

* The headers and footers of the document editor and viewer would be clipped on high DPI monitors.
  This was due to the QWidget holding these did not automatically scale in the layout. The proper
  height of these are now calculated and enforced instead of relying on automated scaling. Issue
  #499, PR #502.
* Fixed a few inconsistencies in scaling of toggle switches, the form layouts, and the margins of
  the Item Editor when viewing on a high DPI screen. PR #502.
* Switching syntax theme live would not update all colours in the editor and viewer. This has now
  been fixed. PR #516.
* Using the Tools menu to move items up or down in the project tree, without selecting an item to
  move, would cause a crash. The move actions are now quietly rejected if no item is selected.
  Issue #521, PR #522.

**User Interface**

* Added all the possible keywords for tags and references to the Insert menu. Since the list was
  growing long, the Insert menu entries have been split up into four sub menus according to the
  previous grouping. Issue #501, PR #503.
* A "Release Notes" tab has been added to the "About novelWriter" dialog where the latest release
  notes can be displayed. PR #508.
* Menu entries that will open the "Releases" and "Discussions" pages on the novelWriter GitHub repo
  has been added to the Help menu. PRs #509, #511 and #520.
* The help text of many of the Preferences options have been clarified and rewritten. PR #516.
* Added two greyscale syntax themes. These will match with the greyscale icon themes to produce a
  GUI without colours. PR #516.

**Other Changes**

* The Windows installer now properly sets up the mime type for novelWriter, meaning novelWriter
  project files can be opened from the Explorer directly into novelWriter. PR #511.
* It is now possible to create new files in the Outtakes root folder from the context menu. Issue
  #517, PR #519.

**Test Suite**

* The tests for the core classes of novelWriter have been completely rewritten. Every class or
  source file of the core functionality (everything handling the actual project data and documents,
  as well as the meta data) is now covered by its own testmodule with a 100% coverage for each
  module. PR #512.
* Likewise, the base tests have been rewritten to cover the `Config` class, the `main` function
  that launches the app, and the error handling class. The structure matches the core tests from
  #512. PR #514.
* The GUI tests have been reorganised to match the new test structure, and somewhat improved, but
  some parts still need additional coverage. PR #527.

----

## Version 1.0 Release Candidate 1 [2020-11-16]

### Release Notes

This is the first release candidate for the upcoming release of novelWriter 1.0.

Since the fifth beta release about four weeks ago, not much has been changed in novelWriter. A few
minor tweaks have been made to the GUI.

A number of features and tools are now automatically switched off when there is no project or
document open for those features to act upon. Previously, this was a bit inconsistent, although no
serious bugs have been reported or encountered.

Most of the minor changes in this release should not be noticeable to most users. However, there
are a couple of noticeable changes.

**Typewriter Mode**

The "Typewriter Mode" of the editor has been improved. Essentially, this feature is a sort of smart
scroll. It tries to keep the cursor stationary in the vertical direction, and will try to scroll
the document up when the cursor skips to a new line while typing (or down in case of backspaces).
This is similar to the way a typewriter scrolls the paper when hitting the return key. It improves
the writing experience as the current active line will stay at the same eye heightlevel on the
screen.

Previously, the feature would lock the cursor to a given vertical position defined by the user.
Now, instead, the cursor will remain stationary in the vertical direction at any position the user
sets it to by mouse click or keyboard navigation. The user can define a minimum distance from the
top where this feature is activated. These changes makes it more flexible in terms of where the
focus is in the editor. The feature can be controlled from the main Preferences.

**Switching Syntax Theme**

It is now possible to switch syntax highlighting theme without restarting novelWriter. Previously,
changing the theme would only half-way update the document, header and footer background and text
colours. The new settings would not be fully applied until the application was shut down and
started again, thus making it a bit tedious to look through syntax themes to find the one you want.

Switching main GUI theme still requires a restart.

### Detailed Changelog

**Installation**

* A new setup option `setup.py xdg-install` will install the desktop integration (icons, mime and
  launcher) using the OS' `xdg-utils`. This is a more standardised way of installing these
  elements, and replaces the previous `launcher` option. PR #484.

**Bugfixes**

* The Details Panel below the Outline Tree View was not cleared when a project was closed, and
  whatever was listed there was still present if a new project was opened. The panel is now reset
  when a project is closed. Issue #490, PR #491.

**User Interface**

* The Typewriter Mode feature has been improved to keep the cursor stationary at any point in the
  editor viewport as long as the cursor is at a user-defined minimum distance from the top of the
  viewport. The mouse, arrow and page keys do not trigger a reposition. The new behaviour is
  similar to that of the Gutenberg editor in WordPress. PR #482.
* The document editor and viewer are now properly updated when the user switches syntax theme.
  There is no longer a need to restart novelWriter first to apply the changes. PR #487.
* Some minor GUI changes include: don't run the background word counter when there is no document
  open, make the split panels of the Build Novel Project tool non-collapsible, and set the initial
  column widths of tree views to more sensible values. PR #489.
* Block various menu actions, like split and merge documents, project backup, inserts, etc, when
  there is no project open. None of these being active caused any errors as these actions were all
  handled by the various tools, but they shouldn't even trigger when there is no project or
  document to perform the action on. PR #492.
* Clarify the message of the Close Project and Exit novelWriter dialogs. Previously, it may have
  seemed to some users that clicking "No" would allow the closing to procede without saving
  changes. This is not true as changes are saved automatically when editing a project. The dialog
  text should now make this clearer. Issue #494, PR #495.

**Other Changes**

* The index cache file `meta/tagsIndex.json` now has line breaks and indents. This makes it easier
  to version control if the user really wants to track this file. PR #483.
* The format of the meta data at the top of document files has been changed to be easier to parse,
  and easier to extend with new settings. It is also more human-readable in cases where the user
  opens a document file with other software. PR #486.
* Remove the `ToC.json` file and improve the `ToC.txt` file. There latter now has additional
  information and the format has been improved slightly to be easier to parse if read by an
  external program or script. PR #493.

**Code Improvements**

* There has been some clean-up of comments and docstrings, as well as optimisation and merging of a
  few functions that were implemented in multiple places. PR #485.
* Move some of the constants defined in various other classes into the appropriate constants
  classes, and make all constants upper case variables. PR #489.

----

## Version 1.0 Beta 5 [2020-10-18]

**Important Notes**

* The minimal supported Python version is now 3.6. While novelWriter has worked fine in the post
  with versions as low as 3.4, neither 3.4 nor 3.5 is tested. They have also both reached end of
  life. There are a couple of good reasons to drop support for older versions. PR #470.
  * Python 3.6 introduces ordered dictionaries as the standard.
  * The format string decorator (`f""`) was added in 3.6, and is much less clunky in many parts of
    the code than the full `"".format()` syntax.
  * Especially 3.4 has limited support for `*var` expansion of iterables. These are used several
    places in the code.

**Bugfixes**

* Fixed a bug in the Build Novel Project tool where novelWriter would crash when trying to build
  the preview when running a version of the Qt library lower than 5.14. Issue #471, PR #472.

**User Interface**

* An option has been added in Preferences to hide horizontal or vertical scroll bars on the main
  GUI. These optons will hide scroll bars on the Project Tree, Document Editor, Document Viewer,
  Outline Tab and on the controls of the Build Novel Project tool. Scroll bars take up space, and
  as long as the project doesn't contain very long documents, scrolling with the mouse wheel is
  enough. The feature is of course entirely optional. PRs #468 and #469.
* It is no possible to enable scrolling past the end of the document with a new option in
  Preferences. Previously, the editor would just allow scrolling to the bottom of the document. The
  new option adds a margin to the bottom of the document itself that allows for scrolling past this
  point. This avoids having to type text at the bottom of the editor window. PRs #468 and #469.
* A new feature called "Typewriter Scrolling" has been added. It basically means that the editor
  window will try to keep the cursor at a given vertical position and instead scroll the document
  when the cursor moves to a new line, either by arrow keys or while typing. The position can also
  be defined in Preferences. The scroll bar uses an animation effect to perform the scrolling to
  avoid abrupt jumps in the editor window. PRs #468 and #474.
* The line counter in the Document Editor footer now shows the location in the document in terms of
  percentage. This is convenient for very large documents. PR #474.
* A "Follow Tag" option has been added to the Document Editor context menu. This option appears
  when right-clicking a tag value on a meta data line. PR #474.
* When applying a format from the format menu to a selection of multiple paragraphs (or lines),
  only the first paragraph (or line) receives the formatting. The editor doesn't allow markdown
  formatting to span multiple lines. Issue #451, PR #475.
* The syntax highlighter no longer uses the same colour to highlight strikethrough text as for
  emphasised text. The colour is intended to stand out, which makes little sense for such text.
  Instead, the highlighter uses the same colour as for comments. PR #476.

**Other Changes**

* Since support for Python < 3.6 has been dropped, it is now possible to use `f""` formatted
  strings in many more places in the source code where this is convenient. This has been
  implemented many places, but the code is still a mix of all three styles of formatting text. PR
  #478.
* Extensive changes have been made to the build and distribute tools. The `install.py` file has
  been dropped, and the features in it merged into a new file named `make.py`. The make file can
  now also build a setup installer for Windows. The `setup.py` file has been rewritten to a more
  standardised source layout, and all the setup configuration moved to the `setup.cfg` file. PRs
  #479 and #480.

----

## Version 1.0 Beta 4 [2020-10-11]

**Bugfixes**

* When the Trash folder didn't exist because nothing had been deleted yet, the lookup function for
  the Trash folder's handle returned `None`. That meant that any item with a parent handle `None`
  would be treated as a Trash folder in many parts of the code before the Trash folder was first
  used. This caused a few decision branches to make non-critical mistakes. In particular the
  project tree context menu. This issue has now been fixed with a new check function that takes
  this into account. PRs #452 and #453.
* If an older project was opened, one with a different project file layout than the more recent
  versions, a dialog asked whether the user wants the project updated or not. However, the function
  that moves files to their new location would actually start working before the dialog asked for
  permission. The permission would only be applied to the project XML file. Now, the check is still
  run before the dialog, but the action of moving files around are postponed to after the
  permission has been given and the project XML file parsed. PR #453.
* If there were multiple headings in a file, and the last paragraph did not end in a line break,
  the word counter for the individual sections would miss the last paragraph of the last section
  due to an indexing error. This has now been fixed. PR #453.
* The last cursor position of a document in the editor would only be saved if the document had been
  altered. It is now also saved in the cases where the user makes no changes. PR #460.
* When using an aspell dictionary for spell checking, words containing a hyphen would be
  highlighted as misspelled. This is not the case for hunspell dictionaries. The hyphen is now
  taken into account when splitting sentences into words for spell check highlighting. PR #462.
* Some of the file dialogs would fail with a non-critical error when the cancel button was clicked.
  The cancel is now captured consistently in all instances where such a dialog is used, and the
  calling function exited properly. PR #463.

**User Interface**

* Some minor changes to the text formatting on the Recent Projects dialog. PR #452.
* The Build Novel Project tool has been improved. The settings side panel is now scrollable, and
  the document and settings panel now have a movable splitter between them. This gives more
  flexibility to the sizes of the various parts. PR #459.
* A new option to replace tabs with spaces has been added to the Build Novel Project tool.
  Previously, they were always replaces for HTML output. However, converting them to the HTML code
  for a tab is actually convenient for later import into for instance Libre Office, which then
  converts them back to regular tabs. Issue #458, PR #459.
* Non-breaking spaces have been removed from the HTML conversion of keywords and tags. Issue #458,
  PR #459.
* An upper limit of how large a document the Build Novel Project tool can view has been set. It is
  10 megabytes of generated HTML. The tool will still build larger documents, but they aren't
  displayed. This also limits which options are available in the "Save As" list for such large
  documents. Only native novelWriter exports are supported in such cases. The limit is an order of
  magnitude larger than a typical long novel. PR #460.
* The language indicator in the status bar now has a tooltip stating what tool and spell check
  dictionary provider is being used. PR #462.
* All representations of integers, mostly word counts, are now presented in the same way. They
  should all use a thousand separator representation defined by the local language settings. PR
  #464.
* Many parts of the GUI have had a spin/wait cursor added for processes that may take a while and
  will block the GUI in the meantime. PRs #460, #463 and #464.
* A line counter has been added to the footer of the document editor next to the word counter. It
  makes it easier to compare the position in the document when also accessing it in an external
  editor. PR #466.

**Improvements for macOS**

* The native macOS menu bar now pulls the correct menu entries into the first menu column. PR #463.
* The application name in the main menu would state Python instead of novelWriter. As long as the
  `pyobjc` package is installed, the label will now correctly state novelWriter. PR #463.
* Install and run instructions for macOS have been added to the main README. PR #463.

**Editor Performance**

* The syntax highlighter now remembers what type of line every line in the document is. This means
  that certain types of lines can be re-highlighted without having to process the entire document
  again. This is particularly useful for refreshing the highlighting of keywords and tags after the
  index has been rebuilt. PR #460.
* On a few occasions, the entire document in the editor would be reloaded in order to update the
  layout and formatting. This is not only slow for big documents, it also resets the undo stack.
  Instead, the entire document is "marked as dirty" to force the Qt library to update the layout,
  which is much faster. PR #460.
* For very large documents (in the megabyte range), the repositioning of the cursor when the
  document was opened would sometimes interfere with the rendering of the document itself. This
  could potentially cause the editor to hang for up to a couple of minutes. Instead, the
  repositioning of the cursor is now postponed until the document layout size has reached past the
  character where the cursor is to be moved. This mode is only used for documents larger than 50
  kilobytes. PR #460.
* The document editor will no longer accept single documents larger than 5 megabytes. This
  restriction has also been applied to the Build Novel Project tool. For reference, a typical long
  novel is less than 1 megabyte in size. PR #460.

**Other Changes**

* The command line switches `--quiet` and `--logfile=` have been removed. They were intended for
  testing, but have never been used. The default mode of only printing warnings and errors is quiet
  enough, and logging to file shouldn't be necessary for a GUI application. PR #453.
* A number of if-statements and conditions in the code that were intended to alter behaviour when
  running tests, mostly to stop modal dialogs from blocking the main thread, have been removed.
  These types of changes to the program flow when running tests have now been reduced to a minimum,
  and modifications instead handled with pytest monkeypatches. PR #453.
* The `QtSvg` package is no longer in use by novelWriter. The internal dependency check has been
  removed. PR #457.
* It is no longer possible to set the user's home folder as the root directory of a project. The
  home folder is the default lookup folder in many cases, so it's easy to do by mistake. PR #457.
* The background word counter has been rewritten to run on an application wide thread pool. This is
  a more appropriate way of running background tasks. PR #462.

**Test Suite**

* Major additions to the test suite, taking the test coverage to 91%. PR #453.
* Test coverage for Linux (Ubuntu) for Python versions 3.6, 3.7, and 3.8 are now separate jobs. In
  addition, Windows with Python 3.8 and macOS with Python 3.8 is also tested. All OSes are piped
  into test coverage, and they all have status badges. PRs #453 and #454.

----

## Version 1.0 Beta 3 [2020-09-20]

**Bugfixes**

* After recent changes, the `Edit Project Item` entry (or shortcut `F2`) in the menu would cause an
  error. Other means of triggering the edit dialog for a selected item were working fine. The error
  was caused by a dummy variable being sent by the menu QAction element that was caught by a new
  optional variable in the dialog function. All other menu actions have been wrapped in lambda
  functions to prevent this from happening again. PR #448.
* The Merge Tool was permitting a merge on an empty list of files to be merged. This would result
  in a new, empty file. The Merge Tool will now stop if the list of files is empty. PR #448.
* The orphaned file handling function would cause an error if the orphaned file was empty. This
  would trigger a secondary issue with uninitialised variables, which has also been fixed. PR #448.
* The context menu on the Project Tree would not show the `New File` and `New Folder` options on
  root folders if there were no Trash folder present. This weird bug was caused by the filter
  getting a `None` Trash handle and therefore assuming all root folders were Trash folders as they
  too have parent handle `None`. PR #452.

**User Interface**

* The Last Opened column in the Open Project dialog now has a fixed width font, and the Words
  column has a thin space between number and multiplier unit to make it easier to read. PR #452.

**Code Improvements**

* Minor improvemenmts have been made to the core project classes to improve encapsulation and
  better ensure consistency between the different data structures that store the novel project in
  memory. PR #447.
* Some unused or redundant code has been removed, and in some places, functions have been merged to
  reduce code repetition. PR #449.

**Test Suite**

* A lot more tests have been added and test coverage improved. PR #449.

----

## Version 1.0 Beta 2 [2020-09-13]

**Bugfixes**

* If the horizontal scroll bar appeared at the bottom of the document editor or viewer, for
  instance if a long, un-wrapable line was entered, the scroll bar would sit on top of the document
  footer. The footer bar now properly moves out of the way when the horizontal scroll bar appears.
  Issue #433, PR #434.

**New Features**

* It is now possible to set a different spell check language for a project than the one set in the
  main Preferences. It is only possible to select a different language, not a different spell check
  tool. The setting is managed in the first tab of the Project Settings dialog. Issue #368, PR
  #437.
* The document editor now has the Cut/Copy/Paste options in the main context menu. In addition,
  Select All, Select Word, and Select Paragraph have been added to the menu. The latter two will
  select the word or paragraph under the mouse pointer, not the cursor as the main menu entries do.
  Issue #438, PR #439.
* The document viewer has a new custom context menu with Copy, Select All, Select Word and Select
  Paragraph with identical functionality and look to the context menu entries in the document
  editor. PR #439.
* The document view panel now has a back navigation and forward navigation history of 20 documents.
  The navigation is activated by two buttons in the header, menu entries and keyboard shortcuts in
  the `View` menu, and by navigation buttons on the mouse. Issue #441, PR #442.
* Clicking on a document in the project tree with the middle mouse button will now open the
  document in the document viewer. PR #443.
* Added an edit and a search button to the top left corner of the document editor, in the header.
  The edit button opens the edit item dialog for the open document, and the search button toggles
  the search box for the document. PR #445.
* Added show/hide comment and synopsis buttons to the bottom right corner of the document viewer,
  in the footer. These toggle on and off the rendering of these elements in the viewed document.
  The corresponding settings in Preferences have been removed. PR #445.

**Feature Improvements**

* The document split tool now asks for permission before generating the documents. This adds a
  final confirmation before generating a lot of new documents that it can be tedious to clean up if
  the action was activated by mistake. PR #436.
* Both split and merge tools now preserve the document status or importance value from the source
  item. Previously, it would be reset to the default value. PR #436.

**Test Suite**

* Improved test coverage. PR #446.

----

## Version 1.0 Beta 1 [2020-08-30]

**Bugfixes**

* Not technically a bug, but the clearing of the document editor footer bar, both during start-up
  and when a document was closed, would print two ERROR messages to the terminal window. These were
  benign, but are now prevented from occurring by a slight change in the logic. Issue #418, PR
  #420.
* Fixed spell check highlighting for words separated by a forward slash, which was treated as a
  single word. Issue #427, PR #428.

**New Features**

* A new root folder has been added. It is named "Outtakes" by default, and functions as an archive
  folder for any file that the user wants to take out of the main project tree. The file retains
  its meta data, is editable, and is always excluded from builds. It is not possible to create
  files in this folder, but you can create subfolders for organising them. PRs #415, #416 and #419.
* Support an alternative apostrophe. There is a unicode character defined for this, but the regular
  right hand single quote symbol is the recommended character. However, sometimes this confuses the
  syntax highlighter. The alternative character bypasses this, and may also be useful for languages
  that don't use the same type of symbol for these. PRs #429 and #430.

**Feature Improvements**

* The way the enter and tab keys work in the document editor have been improved. If the search or
  replace text box has focus, the tab key switches between them, and the enter key always triggers
  the button that is to the right of the box with focus. If the editor has focus, the tab and enter
  keys work as expected for a text editor. PRs #412 and #413.
* The keyboard sequence `Ctrl+Shift+Z` is now again an alternative to `Ctrl+Y` for the redo
  functionality. PR #413.
* It is now possible to drag and drop files into the Trash folder. PR #415.
* Files moved to Outtakes or Trash are now cleared from the index, except their word counts. All
  tags and references are thus out of the project. They are automatically put back in when the file
  is dragged into the main project tree again. PR #416.
* Tabs and tab stops are now rendered properly in the document viewer. Since the `setHtml` function
  of the Qt widget used here strips tabs, they were previously just converted to eight spaces. This
  prevented the tabs from aligning vertically like they do in the editor. The stripping of tabs is
  now bypassed by replacing them with a placeholder text, and reverting the replacement after the
  document content has been set. This change also applies to the preview in the Build Novel Project
  tool, and therefore also the print and print to PDF functions. PR #419.
* The syntax highlighter is now better at detecting what is a single quoted string and what is an
  apostrophe in a word. PR #430.

**Other Changes**

* A hard maximum project tree folder depth of 30 has been added. Level 28 is the last level where a
  folder can be created, to allow for one more level of files. There is no particular reason for
  the number 30, it was mostly a matter of picking a number. 30 is assumed to be excessive. It is
  hard to navigate a project tree with that many folders. The value was set because many places in
  the code there was a soft limit of 200. If you created more, various parts of the code would stop
  working. PRs #416 and #421.
* The dialog for reporting unhandled errors has been changed and a new custom Qt subclass written.
  It does essentially the same thing as the standard QErrorMessage box did, but adds the feature of
  a clickable link to the issues tracker on GitHub, and a monospace formatted traceback for the
  issues ticket. In addition, a crash that pops this dialog will now trigger an attempted
  controlled shutdown of novelWriter. Before, it would try to keep running, but often leave
  novelWriter in a half defunct state. PR #417.

**Test Suite**

* Added better test coverage of the Project Load dialog and the Project Outline tool. PR #423.
* Switched from Travis-CI to GitHub actions for running Python tests. PRs #424, #425 and #426.
* All tests can now be run independently of other tests on a function level. Before, this was only
  possible on a test file level. Issue #431, PR #432.

----

## Version 0.12.1 [2020-08-16]

**Bugfixes**

* Some of the insert menu functions were broken due to a left-over comma in the insert source code
  converting the insert text from a string to a tuple. This is a quirk of the Python language and
  unfortunately not caught as a syntax error. Issue #409, PR #410.

**Feature Improvements**

* The Select Paragraph feature in the Edit menu now selects only the paragraph itself, without the
  leading line break. This was previously handled entirely by the Qt library, which does this for
  some reason. Issue #395, PR #405.
* A chapter heading in a file with a different layout than `Unnumbered` can now also be flagged as
  an unnumbered chapter heading by adding an asterisk to the begfinning of the title text. This
  only affects the number assignment and counter when running the Build Novel Project tool. The
  rest of the app ignores the asterisk. Issue #402, PR #406.

----

## Version 0.12 [2020-08-15]

**User Interface**

* Added a New Project Wizard that can, in addition to create the previous minimal new project, also
  create a project with pre-defined root folders and chapter and scenes. It is also possible to
  create a copy of the example project from the source code. Either from the `sample` folder in the
  source, or from a `sample.zip` file generated by the `setup.py` script and saved to the
  `nw/assets` folder. PR #366.
* When the user clicked cancel on the colour dialog in Project Settins, the icon would be reset to
  black. Instead, the colour should remain unchanged. A check that the user actually selected a
  colour has now been added. Issue #395, PR #403.

**Other Changes**

* Cleaned up code using `flake8` tool and added it as a permanent check on pull requests. The tool
  filtered out a number of unused variables and imports, which wastes CPU time and memory. Every
  bit helps. PRs #394, #397 and #401.
* Added contributing guide, code of conduct and issue templates. Direct push to main, and PR #398.

----

## Version 0.11.1 [2020-08-09]

**Bugfixes**

* The modality of the dialogs have been made more consistent and a few issues with conflicting
  settings resolved. Mostly the latter relates to some dialogs both having the `exec_()` call and
  the `show()` call. The former implies modal, the latter does not, and the latter usually took
  precedence. All dialogs are now modal with the exception of the Writing Statistics and Build
  Novel Project tools. PR #389.

**User Interface**

* The Help menu entries for the documentation have been improved a bit. If the local copy of the
  documentations is present (both files are checked now), and the Qt Assistant is installed, the
  "Documentation (Local)" entry is visible with `F1` as keyboard shortcut. The "Documentation
  (Online)" is always visible with `Shift+F1` keyboard shortcut. The `F1` key redirects to this too
  if the local copy isn't available. PR #386.
* The Writing Statistics tool now has the ability to set a cap between 100 and 100 000 words on the
  word count histogram bars. This is useful if the user has added a large chunk of text, in which
  case the histogram bar is dominated by this one entry. Now, anything on and above the cap value
  will have a full bar, and all other entries scale from 0 to the cap value. PR #387.

**Documentation**

* The main index page of the documentation now has a build date on it. PR #390.

**Other Changes**

* The Travis CI build system has been altered to first check that the tests pass for Python 3.8,
  for then to move to the other supported Python versions. These are currently 3.6 and 3.7. Python
  3.9 will be added when it is released in October. PR #388.
* Some clean-up of the source code, mostly in terms of unused imports and missing docstrings. PR
  #391.

----

## Version 0.11 [2020-08-08]

Note: The source code has now switched to a default branch named `main` ahead of the changes
planned by GitHub. See their [notes](https://github.com/github/renaming) for more information.

**Bugfixes**

* The `pytest` config file now sets the local source path as the first search path for the main
  novelWriter package. This ensures that the tests can always find the correct version of the code
  when running tests. PR #381.
* The `install.py` script was expecting an older file layout for assets files. This has now been
  updated to the curren file layout. PR #380.

**User Interface**

* A set of new exception handling functions have been added. Recoverable errors will now pop an
  error dialog with the error message and a traceback for the user. The application will not
  generally exit on such errors, unless it causes Python itself to abort. It is possible to copy
  and paste the error message so it can be used for a ticket in the issue tracker. PRs #376 and
  #378.

**Documentation**

* The full documentation for novelWriter, available at
  [novelwriter.readthedocs.io](https://novelwriter.readthedocs.io/) has been rewritten. It was
  drifting out of sync with the development of the code. In addition, many improvements have been
  made to the reStructuredText formatting of the documentation source by providing better
  cross-reference linking and highlightings. The main repository README file has been updated to
  match. PRs #375, #382, and #384.
* The main `setup.py` script has been updated to also build documentation for the Qt Assistant when
  given a `qthelp` flag. The compiled help files are copied into the `nw/assets/help` folder, and
  bundled with the source when pushed to PyPi. The GUI has been altered to open the local help
  files instead of redirecting to the online documentation if the local files are both present and
  the Qt Assistant is installed. PR #375 and #379.

**Other Changes**

* Some minor changes to the source code has been made to more correctly use the Python
  `__package__` variable. PR #376.

----

## Version 0.10.2 [2020-07-29]

**Bugfixes**

* Fixed a crash when using the replace part of search/replace when using regular expressions for
  the search. The replace code assumed the search field was a string, which isn't the case when
  using RegEx, rather itb is a QRegularExpression or QRegExp object. This has now been resolved. In
  addition, the replace feature has been improved to make sure that it only replaces text selected
  by an actual search, not any user selected text. Issue #371, PRs #372 and #373.
* The Tokenizer class used for converting novelWriter markdown to other formats produced some
  invalid escape sequence warnings. The warnings did not seem to affect the results, but have
  nevertheless been fixed. PR #370.

**Features**

* Insert menu entries to insert single and double open and close quote symbols have been added.
  These are the symbols selected as the quote symbols in Preferences. They also have keyboard
  shortcuts associated with them. PR #367.

----

## Version 0.10.1 [2020-07-11]

**Bugfixes**

* Any error encountered when converting a project from the old project folder structure to the new
  were not properly propagated to the origin of the call. Any errors of warnings occurring in the
  process would previously not have been reported properly. These are no reported in a pop-up
  dialog. PR #359.

**User Interface**

* The tooltip of the search/replace Regular Expression option has been updated to state the feature
  only works for Qt 5.3 or higher. PR #359.
* The menus have been restructured a bit. The search options have been moved to a new Search menu.
  The menu order has been changed to a more standard order. The Build Novel Project tool moved to
  the Tools menu. The full screen distraction free mode is now named Focus Mode everywhere in the
  GUI, source code and settings files. Previously, different names were used in different places.
  PR #361.
* Tooltips have been added to main GUI buttons without a button text. PRs #361 and #363.

**Features**

* The search/replace Regular Expression option now uses the newest QRegularExpression tool instead
  of the older QRegExp tool if the Qt version is 5.13 or above. Otherwise, it still uses the old.
  The main benefit of the newer tool in this context is better Unicode support. PR #360.
* The Build Novel Project tool can now generate Roman numbers for chapter markers. Both upper and
  lower case is supported. PRs #362 and #363.

**Other Changes**

* The install scripts now try to create folders before copying icons. PR #364.
* The manifest file now lists the root assets folder, so that it is included in the PyPi build. PR
  #364.
* The .desktop template file has the correct categories set according to the FreeDesktop standard.
  PR #364.

----

## Version 0.10 [2020-06-30]

**Note:** If the project file is opened by this version of novelWriter, the project file can no
longer be read by an earlier version due to the change of how autoReplace settings are stored.

**User Interface**

* The Session Log dialog, now named Writing Statistics, has been redesigned and now has a few more
  filter options. This update also fixes the filtered time count properly. The dialog now shows a
  histogram of words added in a given session, or optionally, on a given date. The filtered log
  data can also be saved as a JSON or CSV file, the latter suitable for importing to a spread
  sheet. The new dialog tool required a new session log file format, so the new session log has
  been given a new file name. The old log file will be left untouched in the project's `meta`
  folder. For projects created prior to this change, the log will record a word count offset that
  will be subtracted from the first entry such that the first word diff will always be 1 instead of
  the total word count of the entire project. Such a large word diff would otherwise saturate the
  histogram. PRs #339 and #349.
* The document editor panel has received a footer bar like the one recently added to the document
  view panel. The footer bar currently shows the status level of the document, and the document
  word count. In addition, the word counter shows the change in count for the current session in
  the same way project word count and change is shown in the status bar. The document word count
  has been removed from the main window status bar. PR #348.
* The document editor footer can optionally be hidden in Distraction Free mode. PR #351.
* The Italic and Bold menu entries have been renamed to Emphasis and Strong Emphasis, which is more
  in line with what they represent in Markdown and HTML. They are still renderred as Italic and
  Bold in the document viewer, but the HTML export is using the `<em>` and `<strong>` tags. PR
  #350.
* Due to several issues with the formatting of emphasised text using `*`, `**`, and `***` wrappers,
  especially when using nested emphasis, the syntax for emphasis (italic) and strong (bold) has
  been reverted to use `_` and `**` wrapping, respectively. This removes the ambiguity, and
  resolves the corner cases. It was possible to resolve the issues by using a custom written parser
  that takes care of all valid combinations, but such a parser would be a bit too slow for use in
  syntax highlighting. I decided therefore to stick with RegEx parsing, and keeping those RegExes
  as short and fast as possible while enforcing the basic formatting rules. Separating the notation
  for emphasis and strong is commonly recommended when writing Markdown anyway, so it is a sensible
  compromise between speed and flexibility. This PR partially reverses PR #310. Issue #353, PR
  #355.
* The syntax highlighter now properly highlights overlapping formattings, including emphasised text
  inside of highlighted quotes. PR #355.
* The colour highlighting of emphasis, strong and strikethrough, can now be switch off in
  Preferences. The syntax highlighter will still apply the italic, bold and strike effects. PR
  #357.
* The project path in the Details tab of Project Settings can now be selected and copied to
  clipboard. Issue #354, PR #356.

**Other Changes**

* The way the auto-replace settings are stored in the project XML file has been changed in order to
  be more consistent with other features, and to avoid a potential pitfall in defining the tag name
  from a user-entered string. The project class retains its ability to read the old format of the
  file, and will save in the new format. The file format of the project XML file has been bumped to
  1.2. PRs #344, #346 and #347.

----

## Version 0.9.2 [2020-06-26]

**Bugfixes**

* The project tree word counts were getting mixed up when a file was moved to the trash folder, or
  permanently deleted. This has now been fixed, and moving a file should give a zero net change of
  project word count. Permanently deleting it will result in a negative net change. Issue #333, PR
  #335.

**User Interface**

* There is a feature in the project tree class that ensures that the tree item being acted on is
  visible in the tree. It is called when you for instance click the header of an open document. It
  was also activated when opening a document from the tree view with either double-click by mouse,
  or by using the Enter key. This meant that the tree view would often move, which made it hard to
  mouse click on items after eachother since you ended up chasing a moving target. This feature is
  now disabled for document open. In addition, the scroll into view feature has been added to the
  search/replace call to move into the next document when reaching the end of the current document.
  This was requested in Issue #332. PR #334.
* The Build Novel Project tool will now display the build time of the document in the preview
  window in order for the user to know if it is potentially out of date. The timestamp is given, as
  well as a fuzzy time string, indicating the age of the content. Issue #331, PRs #336 and #337.

**Documentation**

* The documentation has been updated to clarify the correct formatting for italic, bold and
  strikethrough formatting tags. Issue #220, PR #338.

----

## Version 0.9.1 [2020-06-21]

**Bugfixes**

* Fixed a serious bug in the replace part of the search/replace function that caused novelWriter to
  crash when the replace text function was called. Issue #327, PR #328.

----

## Version 0.9 [2020-06-21]

**Core Functionality**

* Underline text formatting has been removed. It is not standard HTML5, nor Markdown, and was
  previously implemented using the double underscore notation that in standard Markdown is
  renderred as bold text. Instead, novelWriter now renders a single `*` or `_` wrapping a piece of
  text _within_ a paragraphs as italicised text, and a double `**` or `__` as bold text. The
  keyboard shortcuts and automatic features _only_ support the `*` notation. A triple set of `***`
  are treated as both bold and italicised. PR #310.
* Strikethrough formatting has been added back into novelWriter using the standard Markdown `~~`
  wrapping. PR #310.
* Added support for thin spaces and non-breaking thin spaces. PR #319.
* The `Ctrl+Z` key sequence (undo) would not go through the wrapper function for document action
  for the document editor, but act directly on the document. This caused some of the logic
  preventing conflict between auto-replace and undo to be bypassed. This has now been resolved by
  blocking the keypress itself and let the menu action handle the key sequence. Issue #320, PR
  #321.
* The dialog window size and column width setting for the auto-replace feature in Project Settings
  are now preserved between closing and opening the dialog. Issue #322, PR #324.

**User Interface**

* The Open Project dialog will now ask before removing an entry from the recent projects list. PR
  #309.
* The text emphasis functions, either selected from the menu or via keyboard shortcuts, will now
  try to respond to the command in a more meaningful way. That is, the text editor will try to
  toggle the bold or italics features independently of eachother on the selected text. A menu entry
  to apply both at the same time has also been added. PR #310.
* The document editor search tool has been completely rewritten. It now appears as a search box at
  the top of the document, and has a number of toggle switches added to it. You can modify the
  search tool to be case sensitive, select only whole words, use regular expression search strings,
  loop when reaching the end, and continue the search in the next file in the project tree. For the
  replace feature, you can also select to have the feature try to preserve the case of the replaced
  word. Issues #84 and #305, PR #314.
* A dialog has been added for selecting quotation mark style. These are now used in the Preferences
  dialog instead of a plain text edit box. PR #317.
* Added an insert menu for inserting special symbols like dashes, ellipsis, thin and non-breaking
  spaces, and hard line breaks. PR #319.
* A menu option to replace straight single and double quotes in a selected piece of text has been
  added. This uses the same logic as the auto-replace feature. Issue #312, PR #321.
* When pressing `Ctrl+R` while the document editor has focus, the edited document will be viewed or
  refreshed in the document viewer. Previously, the selected document in the project tree had
  priority. The document is also now saved before loaded in the viewer, ensuring that it shows the
  very latest changes. Issue #143, PR #323.
* The selection in the project tree should not scroll into view when just opening the document.
  This can be quite annoying if loading several documents in sequence by double-clicking as the
  target may move just when you're about to click. PR #325.

**Other Changes**

* Added the file's class and layout to the meta data string of saved document files. This meta data
  is only used to restore the file meta information into the project if it was lost from the
  project file. It is also useful information when reading the file in external tools. PR #308.

----

## Version 0.8 [2020-06-14]

**Bugfixes**

* The HTML converter, used for the document view window as well as the Build Novel Project tool,
  would crash novelWriter if a file included an `@tag:` entry with no actual tag name following it.
  In addition to fixing this issue, the call to the converter is now also wrapped in a `try/except`
  construct to prevent crashes caused by potential edge cases in document content. If the rendering
  fails, the view window will show an error message instead of the intended document. Issue #298,
  PR #299.
* Clipping of the descended part of fonts in the document title bar has been fixed. Issue #295, PR
  #300.
* When clicking a tag in the editor while the viewer was closed, nothing would happen. Now, the
  viewer is first opened before navigating to the source of the reference tag. Issue #294, PR #306.
* The missing optional rendering of synopsis comments in the document view panel has been added.
  Mentioned in Issue #301, PR #311.

**User Interface**

* A details panel below the Outline tree view has been added. The panel shows all the information
  of a selected row in the tree view above, including hidden columns, and some additional
  information. The tags and references also become clickable links that when clicked will open in
  the document viewer. PR #281.
* Icons have been added to the Title and Document columns in the Outline. The titles get a new icon
  indicating the header level, while the documents get the already existing document icon. PR #302.
* Added a context menu to the project tree for easier access to some of the most use actions on the
  tree. PR #282.
* Improved the support for High DPI screens. Margins and box sizes that were hardcoded should now
  scale. User settings should also scale back and forth when switching between scale factors. Issue
  #280, PR #285.
* The total edit time of a project is now displayed on the Details tab of the Project Settings
  dialog. PR #290.
* The title bar in the document editor now has a full screen button and a close button, and in the
  document viewer a reload button and a close button. The full screen button toggles the
  distraction free mode, and the reload button regenerates the document being viewed to update any
  changes that may have been made to it. PRs #293, #300, #303 and #306.
* The References panel below the document viewer has been redesigned. It now sits in a resizeable
  panel below the document, and its controls sit in a footer bar in the document itself. The
  functionality of the feature is otherwise unchanged, but the buttons have received new icons. PRs
  #304 and #306.
* The option to render comments and synopsis in the document view panel has been added to
  Preferences. The toggle option for comments that was previously in the menu has been removed. PR
  #311.

**Project Structure**

* The way GUI states of switches, column widths, etc., is saved has been improved a bit during the
  High DPI updates. PRs #285 and #286.
* Some settings have been moved around to more appropriate sections in the project XML file. The
  project load function still reads the values from the previous location if opening an older
  project file. PR #288.
* A file opened in the Trash folder is no longer "Read Only". The feature was rather arbitrary, and
  also required a GUI element to notify the user of the fact. Any file can now be edited. PR #292.

**Code Structure**

* The core classes making up the project itself were previously merged into a single source code
  file. This file was getting a bit big, so they have been split up again. PR #289.
* A lot of Inkscape meta data has been removed from the SVG icons, reducing the file sizes quite a
  bit. PR #291.
* Opening and closing of files are now properly handled also when using the ConfigParser tool.
  Previously, files were not properly closed after the content had been read, leaving the handles
  open until the Python garbage collector handled them. PR #300.

----

## Version 0.7.1 [2020-06-06]

**Bugfixes**

* For some fonts (especially Ubuntu) the minimum column width in the tree widgets would be
  estimated to be too large. It especially meant that the "include when exporting" flag had a
  column much wider than it needed to be. This setting is now overridden with the known size of the
  icon, plus a 6 pixel margin. PR #278.
* Correctly fixes issue #273, which was actually due to an old css setting from early development.
  PR #287.

**User Interface**

* The Build Novel Project tool now has an option to not style the text before printing or exporting
  to file. PR #276.
* When opening an item in the project tree, the focus remains on the tree and no longer switches to
  the editor. It makes it easier to flip through files and look at them by pressing enter
  repeatedly. PRs #278 and #287.
* Added a title icon and document icon to the outline view. PR #278.
* The timeline class root folder now has a calendar icon instead of a clock. PR #287.
* Regrouped the options on the Build Novel Project tool a bit. They are now sorted into Titles,
  Format, Text and File categories, with more consistent labelling. PR #278.
* A link colour has been added to the Build Novel Project tool. It's the same colour as the header.
  PR #287.

**Other Changes**

* Reduced the number of files and folders in the source code a bit. PR #277.

----

## Version 0.7 [2020-06-01]

**Bugfixes**

* Fixed a bug where novelWriter might crash if a file is deleted immediately after being created,
  and also additional points-of-failure if the project was new. PR #267.

**User Interface**

* The back-references list in the project view panel now shows references to any tag in the open
  document, not just the first tag. Issue #227, PR #234.
* Clicking a tag now tries to scroll to the header where the tag is set. The index needed a couple
  of minor changes for this feature, so this will invalidate the old index for a project saved with
  an older version, and require a new to be built. This is done automatically. PR #234.
* Moved the Close button on the "Build Novel Project" dialog to the area with the other buttons
  since we anyway increased the size of that area. PR #256.
* Updated the unit for Preferences > Editor > Big document limit from `kb` to `kB`. Issue #258, PR
  #260.
* Added Typicons-based coloured icon set also for light GUI background. PR #265.
* The export check mark that was added to the Flags column in the project tree in Version 0.6 has
  been moved to its own column, and been replaced with a proper icon. The details panel below it
  has been updated as well. PR #268.
* Icon sizes are now calculated based on the size of the text, and all text and icons should scale
  relative to the default GUI font size. PR #268.
* The font family and size of the main GUI font can now be changed in Preferences. For Windows,
  this defaults to Cantarell 11pt, which is now shipped with novelWriter. On other systems it
  defaults to the system font. Special accommodations had be made for Ubuntu where the font size of
  the tree widget was not updated automatically (Issue #273). PRs #269, #270, #274 and #275.
* There are no Monospace fonts on the main GUI any more. Where fixed width is needed, the size is
  calculated beforehand with Qt's font metrics class. PR #271.
* Fonts are now selected via the system's font dialog rather than the font combo box. PR #270.
* Word, character and paragraph counts are now updated on the project tree details panel if the
  file currently being edited is also selected in the tree. PR #272.
* The Build Novel Project dialog now shows the previous generated content when it's opened. PR
  #272.
* The Build Novel Project tool can now export the HTML and NWD output into a JSON data file. This
  file is convenient if the user wants to post-process the output with for instance Python, or one
  of the other numerous languages that can read JSON files. PR #272.

**Project Structure**

* The project folder structure has been simplified and cleaned up. We also now freeze the main
  entry values in the main XML file. The XML file is now given version 1.1, and no further core
  changes to its structure will be made without bumping this version. We're also locking it to only
  be opened by version 0.7 or later. An old project file is converted on first open. PRs #253 and
  #261.
* When a project is closed, two table of contents files are written to the project folder. They are
  named `ToC.txt` and `ToC.json` and are there for the user's convenience if they want to find a
  specific file from the project in the data folders. As discussed in Issue #259, PRs #261 and
  #262.
* The expanded node flag from the project tree was also saved for file entries, which cannot
  actually be expanded. These flags are no longer saved in the XML file. PR #261.

**Other Changes**

* Dropped the usage of `.bak` copies of document files. This was the old method to ensure the
  document data was written successfully, but it uses twice the storage space. Instead, writing via
  a temp file is the current safe way to save files. PR #248.
* The project class now records the accumulated time in seconds a project has been opened. This
  data is not yet displayed anywhere, but it is being tracked in the project XML file. PR #261.

**Test Suite**

* Added tests for Build Novel Project, Merge Folder and Split Document tools. PRs #263 and #264.

----

## Version 0.6.3 [2020-05-28]

**Bugfixes**

* It was possible to have the backup folder set to the same folder as the project, resulting in an
  infinite loop when `make_archive` was building the zip file. This crash of paths is now checked
  for before moving to the archive step. Issue #240, PR #241.
* Fixed an issue with the Build Novel Project tool on Ubuntu 16.04 LTS where the dialog wouldn't
  open. Issue #243, PR #246.

**User Interface**

* Renamed the "Generate Preview" button on the "Build Novel Project" tool to "Build Novel Project".
  You must actually click this to be able to export or print. Issue #237, PR #238.
* Added font family and font size selectors to the "Build Novel Project" tool. You may want a
  different print font than used in the editor itself. Issue #230, PR #238.
* Removed the "Help" feature in "Build Novel Project" and instead added detailed tooltips. Issue
  #250, PR #249.
* Changed the title formatting codes for "Build Novel Project" to something less verbose. The old
  codes are translated automatically. Issue #247, PR #249.
* A margin of the viewport (outside the document) has been added to the document editor and viewer
  to make room for the document title bar. Previously, the title bar would sit on top of the
  document's top margin, which would sometimes hide text that would otherwise be visible (when
  scrolling). PR #236.
* Fixed an alignment issue for the status icon on the project tree details panel. Mentioned in
  #235, PR #239.
* Removed the `Xo` icon for NO_LAYOUT in the project tree details panel. Mentioned in #235, PR
  #239.
* Added a "Details" tab to the "Project Settings" dialog, which also lists the project path. Issue
  #242, PR #239.

----

## Version 0.6.2 [2020-05-28]

* Botched release. Replaced with 0.6.3. Crashes when Build Novel Project is opened.

----

## Version 0.6.1 [2020-05-25]

**Bugfixes**

* The Outline view now takes into consideration the exported flag, and does not show excluded files
  in the outline. PR #224.
* Page layout format was ignored when exporting project. The formatting of this layout has now been
  added. PR #224.
* If multiple headings were present in a file, the sorting of headings in the Outline view would
  follow a text sort not a numerical sort of the line numbers. That is, it would be sorted as "1",
  "10", "2", "20", etc. This has been fixed. PR #226.
* The text justification in the preview in the  Build Novel Project was following the main
  Preferences settings, not the Build settings. This did not affect the formatting of the exported
  file itself, but the preview is now made consistent with the build settings. Issue #228, PR #231.

**User Interface**

* Recent projects in the open project dialog can be removed from the list by hitting the delete
  key. PR #225.
* Moved the browse button to after the path box in the open project dialog. PR #225.

**Other Changes**

* The three remaining dependencies now have a minimum version set. PR #224.
* Moved the sample project up one folder level. PR #224.

**Documentation**

* The export page in the documentation erroneously stated that line breaks could be added to titles
  by adding `%\\%`. The correct syntax is `\\`. Issue #229, PR #231.

----

## Version 0.6 [2020-05-24]

**Bugfixes**

* Fixed a bug in validation of `@tag:` meta tags where one or more spaces before the `:` would
  still pass as a valid tag, but the keyword index array would be missing those spaces in its
  counter. This mainly affected the highlighting of keywords, which would be misaligned. PR #206.

**User Interface**

* The Export Tool has been removed and replaced by a new tool called "Build Novel Project". The new
  tool has the same filtering options as the Export Tool, but with more formatting options for
  titles. It also has a preview window to display the generated document. A Save As button provides
  exports to HTML, novelWriter Markdown, plain text, PDF and Open Document format. LaTeX export has
  not been ported over, and interfacing with Pandoc is no longer supported either. Although, as
  before, the HTML export can be converted with Pandoc to other formats outside of novelWriter. The
  new tool also supports printing. PRs #204, #220 and #221.
* The Project Settings, Preferences, Item Editor, Merge Documents, and Split Documents dialogs have
  been redesigned. The ones with tabs now have vertical tabs on the left with horizontal labels.
  The dialog design should be more compact, and have room for more tabs for future settings. PR
  #212.
* A new icon, as well as a mimetype icon for the project files, have been designed and added to the
  app. PRs #213 and #214.
* The About dialog has been completely redesigned to allow more information. PR #217.
* The Open Project dialog has been cleaned up and made more readable. The project paths have been
  moved out of the list, and are now displayed when an item is selected instead. Icons have been
  added, and the New project dialog can also be triggered from this dialog. PR #218.
* The document stats have been added to the details panel below the project tree. PR #219.

----

## Version 0.5.2 [2020-05-21]

**Bugfixes**

* When running on Windows 10, some of the buttons were missing icons. More fallback icons have been
  added to ensure that all current buttons have a fallback path that always ends in an icon. PR
  #211.

**User Interface**

* The statusbar has been redesigned a bit. The block icons showing document and project saved
  status have been replaced by LED icons. The statistics has been moved to a separate label, and
  most of the detailed stats moved to its tooltip. PR #210.
* Default icon theme is now `Typicons Grey Light`. PR #211.
* Clicking on the document header selects the document in the project tree, but this functionality
  has been enhanced to also ensure the document is expanded and visible in the tree. If it's
  scrolled out of view, the tree will scroll it into view. PR #215.
* Syntax highlighting of text in quotes can now be turned off in Preferences. PR #215.

**Core Functionality**

* Checking for version dependencies and a few packages (aside from PyQt5) is now done later in the
  start-up so that it is possible to alert the user with a dialog box instead of terminal error
  messages. PR #210.
* Made a few minor changes to the code so novelWriter can run with Python 3.4.3 and Qt 5.2.1, that
  is, it runs on last version of Ubuntu 14.04. This level of compatibility is not guaranteed to
  remain in the future, but for now, the changes have no impact on functionality. PR #210.

----

## Version 0.5.1 [2020-05-14]

**Bugfixes**

* Fixed a bug where only some of the text would be rendered in the editor window when a large text
  document was loaded. The text is there in the buffer, but the rendering process was interrupted
  by the function that recalculates margins. This recalculation was added with the document tiles
  in 0.5. The re-rendering of the text could be triggered by opening the search bar, indicating
  that it was caused by the shifting of the vertical document frame. PR #208.

**User Interface**

* The icon theme functionality of novelWriter has been reworked. For the default system theme, very
  little has changed. It should still load whatever the system provides, but this doesn't work for
  all icons on Windows 10 for instance. It is now possible to select between three icon themes in
  the Preferences dialog, independent of the GUI theme. Using a theme breaks the dependency on the
  operating system to provide standard icons. Qt provides some, but not all needed by novelWriter.
  PR #207.
* Added a check that warns if the project file was saved with a newer version of novelWriter as
  that may cause meta information to be lost. This warning will remain there until the file format
  is finalised. This is an issue with preserving certain settings, not the project structure
  itself. PR #205

**Debugging**

* Reduced the number of command line switches needed for debug runs. PR #205.

----

## Version 0.5 [2020-05-09]

This release of novelWriter has a number of feature updates, bringing it one step closer to initial
feature completeness for a version 1.0 release.

In the pipeline for 1.0 is a completely new export tool with improved and added options, including
printing. Further improvements are also planned for the new Outline View added in this version.
When these additions are completed, novelWriter will start moving towards a 1.0 release via release
candidates. I'm hoping to wrap up this year and a half long stage of initial development soon so
that I can spend more time using it than creating it.

**Additional thanks** to @countjocular for PRs #173 and #174, and to @johnblommers for all the
helpful feedback and issue reports for the new features added in this, and previous releases.

### Noteable Changes

* The Timeline View dialog is now gone. Instead, the main window area has been split into two tabs.
  The first, the "Editor", contains the Document Editor and Viewer panels. The second, the
  "Outline", contains a new Outline View of the novel part of the project, broken down into a tree
  view of all the project headings. All meta data associated with each part of the novel can be
  viewed in further columns, selectable from a drop down menu by right-clicking the header. These
  columns can also be rearranged.
* Both the Editor and Viewer panels now have a header showing the document label as seen in the
  Project Tree. Optionally, the full path of the document can be viewed. Clicking this header will
  select the document in the Project Tree, making it easier to find where the document belongs in
  the structure.
* A project load dialog has been added when novelWriter is launched. It will show you your recently
  opened projects, let you browse for those that aren't listed, or create a new project. More
  features will be added to this dialog later on.
* The Preferences dialog has been completely redesigned to make it easier to find the various
  settings and understand what they do.

### Detailed Changelog

**Features**

* An Outline View panel has been added to the main GUI window. The Outline View can show all meta
  data associated with a novel heading in a column-wise manner. The Timeline View feature has been
  dropped in favour of the new Outline View. PRs #140, #181 and #191.
* A synopsis feature has been added. It allows a comment to be flagged as a synopsis comment to be
  picked up by the indexer and displayed in the GUI. Currently available in the Outline View. PRs
  #140 and #191.
* A document title bar has been added to the top of the editor and viewer. These show the document
  label as seen in the project tree. Optionally, the full document path can be shown. Clicking the
  title will highlight the document in the project tree. PRs #192 and #194.

**User Interface**

* A Project Load dialog has been added, which pops up when novelWriter is launched. It allows for
  opening other recent projects, browse for projects, or start a new project. This replaces the
  former Open and New Project features, as well as the Recent Projects menu entry. PRs #177 and
  #183.
* The command line switches for debugging have been changed a bit. Higher level of debugging now
  includes the lower levels, preventing the need for specifying for instance both debug and verbose
  debug. PR #182.
* The Preference dialog has been completely redesigned. The options are now displayed vertically,
  in four tabs instead of two, and with more informative text explaining what they do. Some
  previously unconnected options have also been added. PR #193.

**Bug Fixes**

* The `install.py` script has been fixed to reflect changes in storage location of the themes. PR
  #174.
* Fixed a bug with launching Preferences without Enchant spell checking installed. PR #190.
* A minor issue with running backups with no backup path set has been fixed. The backups would be
  written into the source folder, or wherever novelWriter was launched from, which is a very messy
  fallback. PR #195.

**Documentation**

* Some outdated links and a number of typos and spelling errors have been corrected. PR #173.
* Documentation has been brought up to date with the current set of features of novelWriter. PR
  #202.

**Project Structure**

* Opening a project now writes a lock file to alert the user if the same project is opened more
  than once. The warning can be ignored if the user wants to proceed. PR #179.
* Two new meta tags have been added to the project file to store a counter for the number of times
  the project has been saved or autosaved. The meta information is not currently displayed in the
  GUI, but could be added to an About Project dialog in the future. The PR also adds checks to
  ensure XML attributes exist before attempting to load them. PR #180.
* A single line of document meta data is now written to the top of document files. They mainly
  serve to identify the file content if one opens the file directly in an external editor, but also
  assist the Orphaned Files tool to identify the files when they are found, but missing from the
  project tree. PRs #200 and #201.

**Code Improvements**

* For the Outline View, the `NWIndex` class has been restructure and extensively rewritten. It is
  more fault tolerant, and will automatically rebuild a corrupt index loaded from cache. PR #140.
* The way that dialog options (which options were selected last time a dialog was open) has been
  rewritten. All data is now stored in a single JSON file in the project meta folder. PR #175.
* Since the config class is instanciated before the GUI, error reporting to the user was tricky. An
  error cache has now been added to allow non-critical errors to be displayed after the GUI is
  built. PR #176.
* All source files now have the minimal GPLv3 license note at the top. PR #188.
* Also added license info to the command line output. PR #189.
* Large chunks of the code has been restructured. Mainly the non-GUI parts, which have mostly been
  merged into a new `core` folder. Several classes which are only used by a single object have been
  merged into the same file, reducing the total number of source files a bit. PR #199.

----

## Version 0.4.5 [2020-02-17]

**Features**

* A project can now be opened from the command line by providing the project path to the launching
  script. PRs #164 and #166.

**User Interface**

* Added functionality to split a document into a folder of multiple documents, and also to merge a
  folder of documents into a single document. PRs #159 and #163.
* It is now possible to permanently delete files from the Trash folder. This can be done
  file-by-file or by using the Empty Trash option in the menu. PRs #159 and #163.
* When running the spell checker, a wait cursor is displayed. This will alert the user that
  novelWriter is working on something when, for instance, a very large document is opened and
  initial spell checking is running. PR #158.

**Bug Fixes**

* Fixed a few keyboard shortcuts that were not working in distraction free mode. PR #157.
* Added a check to ensure the user does not drag and drop an item into the Orphaned Items folder.
  Since this folder is not an actual project item, novelWriter would crash when trying to change
  the dropped item's parent item to the Orphaned Items folder. Now, instead, the drop event is
  cancelled if the target folder is Orphaned Items. PR #163.

**Code Improvements**

* The way project files are saved has been altered slightly. When a project file or document file
  is saved, the data is first streamed to a temp file. Then the old storage file is renamed to
  .bak, and and the temp file is renamed to the correct storage file name. This ensures that the
  storage file is only replaced after a complete and successful write. PR #165.
* The cache folder has been removed. It was used to store the 10 most recent versions of the
  project file. Instead, the previous project file is renamed to .bak, and can be restored if
  opening from the latest project file fails. Any additional restore capabilities should be ensured
  by backup solutions, either the internal simple zip backup, or other third party tools. PR #165.
* The dependency on the Python package `appdirs` has been dropped. It was used only for extracting
  the path to the user's config folder, a feature which is also provided by Qt. PR #169.

----

## Version 0.4.4 [2020-02-17]

* Botched release. Replaced with 0.4.5.

----

## Version 0.4.3 [2019-11-24]

**User Interface**

* Added keyboard shortcuts and menu entries for formatting headers, comments, and removing block
  formats. PR #155.
* Disable re-highlighting of open file when resizing window. This is potentially a slow process if
  the spell checker is on and the file is large. There is no need to do this just for reflowing
  text, so it is now disabled on resize events. Issue #150, PR #153.
* Improved the speed of the syntax highlighter by about 40% by not using regular expressions for
  highlighting block formats and by skipping empty lines entirely. PR #154.

**Bug Fixes**

* Fixed an issue when closing the import file dialog without selecting a file, the import would
  procede, but fail on file not found. The import is now cancelled when there is no file selected.
  PR #149.
* Fixed an issue with markdown export where it did not take into account hard line breaks. Issue
  #151, PR #152.
* Fixed a crash when running file status check when the project contains orphaned files. PR #152.

----

## Version 0.4.2 [2019-11-17]

**User Interface**

* Distraction free mode now also hides the menu bar, but all keyboard shortcuts used for editing
  remain active. The rest are disabled. PR #142.

**Bug Fixes**

* Fixed various issues with spell checking highlighting. The highlighting and the editor didn't
  always agree on what words were spelled wrong. PR #141.
* The status bar now shows what spell checking language is actually loaded. Previously, it just
  showed the language selected in the settings. That was a bit misleading as the available
  dictionaries can change due to the change in installed dictionary on the system. PR #145.

----

## Version 0.4.1 [2019-11-10]

**Features**

* If no external spell check package is available, novelWriter can now fall back to use a simple
  spell checker based on word similarity comparison provided by the Python standard package
  `difflib`. That means spell checking is always available, although the difflib-based spell
  checker is both slow and lacks many features of other packages. This feature comes with a general
  English dictionary, and a GB and US dictionary. These are just lists of correct words provided by
  aspell. PR #130.
* Language information (spell checker) is now shown on the status bar. In addition, the timer has
  been converted to monospace font and received an icon. PR #136.
* The new icons exist in both dark and neutral mode, and the mode can be set in the preferences.
  This makes it easier to see the icons on a dark system theme. PR #135.
* Distraction free mode, key shortcut `F8`, and full screen mode, shortcut `F11`, are now
  available. This PR also fixes some issues with rescaling of text margins when windows or panels
  are resized. PR #137.

**User Interface**

* Most text boxes now have a character limit. Before, the only limit was the limit set by Qt itself
  of ~32k characters. PR #126.
* Key combination `Ctrl+G` is now an alternative to `F3`, forward search, and vice versa for
  backwards search. This makes more sense on macOS. Issue #124, PR #126.
* The shortcut for the replace feature is now `Cmd+=` on macOS, and remains `Ctrl+H` on Linux and
  Windows. Issue #124, PR #126.
* The sample project in the source code has been improved to better show the features of
  novelWriter as they currently are. The old text was a bit out of date. The new text also explains
  the features it demonstrates. PR #132.

**Bug Fixes**

* Fixed a bug where a long file label would expand the tree pane due to the details panel
  expanding. The label itself will no longer show more than 100 characters, and is word wrapped.
  Issue #120, PR #122.

**Code Improvements**

* The code has been reorganised, import headers been cleaned up, and the code made more or less
  PEP8 compliant. PRs #118, #119, and #138.
* The dependency on the `pycountry` package has been dropped. The feature based on it now uses an
  internal list of country codes for describing spell checker languages. PR #129.
* The themes manager has been improved, and the loading of icons now supports a number of fallback
  steps to ensure something is shown in most cases. The final fallback is the system's own icon
  theme. PR #135.

----

## Version 0.4 [2019-11-03]

**Features**

* The export dialog now allows limited support for exports using Pandoc. The Pandoc conversion is
  run as a stage two of the export process. Pandoc integration is fickly on Windows, but works well
  on Linux. PRs #82 and #104.
* The editor now supports Markdown standard hard line breaks, and exports these correctly to the
  various file formats and to the document view pane. Hard line breaks can be inserted by either
  appending two or more spaces to the end of a line, or by pressing `Shift+Enter`. PR #83.
* The editor now supports and preserves non-breaking spaces. Unfortunately, the preservation of
  these spaces on save and reload is dependent on Qt 5.9 or later. Non-breaking spaces are
  preserved on export to html and LaTeX. PR #87.
* An option to show tabs/spaces and line endings in the document editor has been added to the
  Preferences dialog. PR #90.
* The document view pane now has a "Referenced By" panel at the bottom, showing links to all
  documents referring back to the document being viewed. The panel is collapsible, and has a sticky
  option that will prevent it from updating if links are followed. PRs #109 and #110.
* The tag and reference system no longer has any restrictions on file class. That is, any file can
  have tags and references, and they are indexed by the indexer and displayed as links in the
  document view pane. The timeline view behaves as before, only listing active Novel files. PR
  #114.
* A new root folder type and keyword for "Entities" has been added. These can be useful for
  describing plot elements fitting under such a category. PR #115.

**User Interface**

* Tags and references in the editor are now "clickable" in the sense that pressing `Ctrl+Enter`
  with the cursor on them will open the reference in the view pane. PR #98.
* Warnings triggered when the user tries to use features with missing package dependencies will now
  provide a link to the package website. PR #86.
* Adding the `~` character in file path boxes is now expanded to the user's home directory. PR #94.
* The recent projects submenu no longer has a number prefix, and a "Clear Recent Projects" option
  has been added. PRs #86 and #94.
* Syntax themes based on Night Owl and Light Owl themes have been added. PR #97.
* Read-only files now have a notification popping up at the top of the edit pane, and the files are
  actually not editable. PR #106.
* Tabs are now properly exported in formats where this makes sense. For plain text files, a tab is
  converted to four spaces. For html exports they are converted to a long space, equivalent to four
  spaces. PR #113.
* A toggle button in the Document menu now allows displaying file comments in the document view
  panel. PR #115.

**Bug Fixes**

* Some issues with unicode conversion and LaTeX export have been addressed, but the escaping of
  unicode characters is prone to errors. The user should be careful with using special symbols if
  export to LaTeX is intended. The package `latexcodec` should be able to handle Latin based,
  language specific characters. PRs #73 and #79.
* Fixed some long-standing issues with running novelWriter on Windows. The config folder requires a
  set of two folders to be created on first use, which the config class did not expect. This is now
  resolved. In addition, Python does not default to utf-8 when writing files on Windows, so all
  open statements now have encoding defined. Failing to open files also had the risk of truncating
  them. This has been avoided by distinguishing new files from broken files. PR #81.
* Dark theme was not rendering properly on multiple platforms. This was resolved by forcing the Qt5
  style to "Fusion", which allows further formatting by the novelWriter themes code. The user can
  override the Qt styling option through the `--style=` flag on the command line. PR #96.
* The behaviour of files in the Trash folder has been fixed. These are now read only. PR #106.
* Fixed a bug where the last line of a title or partition page would be ignored on export. PR #113.
* Drag and drop onto the root level of the tree has been disabled. This was anyway only allowed for
  root folder items, but it was tricky to enforce this properly for other files. In order to move
  root folders around now, the move up and down features need to be used instead. #115.

**Installation**

* A script for `pyinstaller` has been added, making it possible to generate standalone executables
  of novelWriter on at least Windows and Linux. PR #91.
* novelWriter has been made `pip install` ready. PRs #107 and #108.

----

## Version 0.3.2 [2019-10-27]

**Documentation**

* The documentation has been rewritten and added to the Read the Docs website. Pressing `F1` or
  `Help > Documentation` in the menu opens the novelWriter documentation page. PRs #68 and #69.

**User Interface**

* Filters have been added to the Timeline View window so unused tags can be hidden, and it's
  possible to select only certain classes of tags to display. PRs #61 and #62.
* The dialog boxes for Timeline View and Session Log now remember the filter choices from previous
  instance for the same project. PR #62.
* When having a document open in the editor, text can be imported into it from a plain text file.
  No formatting conversion of the imported text is performed. That is up to the user. However, this
  allows for importing novelWriter documents from other projects or from a previous export,
  partially addressing request in issue #63. PR #65.
* The Export feature now includes exporting to LaTeX, which allows building PDFs with pdflatex or
  other tools. PR #73.
* Export of a novelWriter flavour markdown file is also supported. This file can be imported back
  in as-is, and almost completes an export-edit-import cycle. A split document into multiple files
  feature will be added soon. PR #73.

----

## Version 0.3.1 [2019-10-20]

**Bug Fixes**

* The backup request dialog should pop up on any change to the project during the last session, not
  just on unsaved changes. PR #58.
* The regex that searches for words for the spell check highlighter was not including unicode
  characters, so it would underline parts of words using unicode characters even if the word was
  spelled correctly. PR #58.
* When having unsaved changes in an open document, while changing editor configuration options, the
  document would be reloaded from disk when the changes were applied. This meant the unsaved
  changes were lost. The document is now saved before the editor is re-initialised. PR #58.

**User Interface**

* Added a GUI to display the session log. The log has been around for a while, and records when a
  project is opened, when it's closed, and how many words were added or removed during the session.
  This information is now available in a small dialog under `Project > Session Log` in the main
  menu. PR #59.
* The export project feature now also exports the project to Markdown and HTML5 format. PR #57.

----

## Version 0.3 [2019-10-19]

**User Interface**

* Added project export feature with a new GUI dialog and a number of export setting. The export
  feature currently only exports to a plain text file. PR #55.

----

## Version 0.2.3 [2019-10-06]

**User Interface**

* The search feature now also allows for replacing text, so the basic search/replace tools in now
  complete. PRs #51 and #52.
* All icons have been removed from the menu, and the dark theme has received a new set of basic
  icons. They are not very fancy, so will perhaps be replaced by a proper icon set later. PR #53.

----

## Version 0.2.2 [2019-09-29]

**Bug Fixes**

* Fixed a bug where loading a config file with the dictionary language set to `None`, or presumably
  a missing dictionary, would trigger a fatal error. PR #47.

**User Interface**

* Added a basic search function for the currently open document. This is a simple interface to the
  find command that exists in the Qt document editor. It will be extended further in the future. PR
  #49.

----

## Version 0.2.1 [2019-09-14]

**Bug Fixes**

* The _Tomorrow_ theme had the wrong set of colours. PR #39.

**Documentation**

* Added the backup feature to the documentation. PR #40.

**User Interface**

* The auto-replace list in project settings is now sorted alphabetically. PR #43.
* Added version checking of the Qt5 and PyQt5 dependencies. Non-essential functionality that
  depends on very recent versions of Qt5 are now switched off if version is too low. Currently only
  affects the custom tab stop length, which requires version 5.10. Issue #44, PR #45.

**Code Improvements**

* Minor changes to the About novelWriter dialog and to how backup filenames are generated. PR #41.

----

## Version 0.2 [2019-06-27]

**Documentation**

* Added documentation in English. The help file opens in the document view pane when the user
  presses `F1` or selects it from the Help menu. PR #27.

**Themes**

* Complete rewrite of how syntax highlighting and GUI themes are handled. These are now set
  separately, and the dark theme uses QPalette to handle the dark colours, which makes the dark
  theme a lot more portable between operating systems. #34 and #35.
* Added the five "Tomorrow" colour themes to list of syntax highlighter themes. PRs #34 and #35.

**User Interface**

* Added a preferences dialog for the program settings. No longer necessary to edit the config file.
  PR #30.
* The document viewer remembers scroll bar position when pressing `Ctrl+R` on a document already
  being viewed. PR #28.
* Removed version number from windows title. PR #28.
* The auto-replace items in Project Settings are now editable. PR #29.
* Changed how document margins are handled. This implementation works better and drops the
  difference between horizontal and vertical margins in favour of using the QTextDocument margin
  setting. PR #33.

**Code Improvements**

* Spell checking is now handled by a standard class that can be subclassed to support different
  spell check tools. This was done because pyenchant is no longer maintained and having a standard
  wrapper makes it easier to support other tools. PR #31.

----

## Version 0.1.5 [2019-06-08]

**Bug Fixes**

* Closing the application with the window X button, and selecting No on the dialog, still closed
  the application. Properly handling the close event now so that the closing is cancelled. PR #21.
* Many of the menu option would cause novelWriter to exit or otherwise make mistakes when clicked
  if no project was open. They all check for this now. PR #23.

**Timeline**

* Added an index to the project that holds the position of all headers in the novel part of the
  project and all tags set in the notes part. It also holds all the links from novel files to
  notes. The relationship can be viewed in a new TimeLineView GUI. It's in the tools menu, and can
  also be opened with `Ctrl+T`. PR #22.
* The spell checker now used this index to highlight keywords/value sets. If the keyword or value
  is not valid, it will not be highlighted and will instead have a wiggly line under it. This also
  checks that references point to valid tags. For this to work, the index has to be up to date. The
  index of a file is saved when the file is saved, but the entire index can be rebuilt by pressing
  `F9`. PR #22.

**Status Bar**

* Redesign of the status bar adding project and session stats as well as a session timer. PR #21.
* Project word count is written to the project file, which is needed for the session word count. PR
  #21.
* Closing a project now clears the status bar. PR #21.

**Editor**

* Spell checker now ignores lines staring with `@`, and words in all uppercase. PR #21.
* A document can be closed, which also clears it from last edited document setting in the project
  file. I.e. it is not re-opened on next start. PR #21.
* Tab width is now by default 40 pixels, and can be set in the config. PR #21.

----

## Version 0.1.4 [2019-05-25]

**Bug Fixes**

* Fixed a bug where an item had to be selected in the tree view for a root item to be created. PR
  #16.

**User Interface**

* The main area can now be split into two, with the document editor on the left and a document
  viewer on the right. PR #13.
* The list of novel document status and plot element importance levels can now be edited through
  the Project Settings dialog. The values are per project, and saved in the main project XML file.
  PR #17.
* Cleaned up opening and closing projects, as well as how new projects are created. A new project
  can also not be saved in a folder already containing a novelWriter project. That was previously
  possible, resulting in the old XML file being overwritten. PR #18.
* Some minor GUI improvements were added, PR #19:
  * Pressing `F2` also opens the edit item dialog, like `Ctrl+E` does.
  * When the document editor and viewer split slider is moved, the editor resizes properly.
  * The document viewer can be closed, expanding the editor to the full window size again.
  * A project can be closed with `Ctrl+Shift+W`, and the menu entry has an icon.
  * Exit button/menu now asks if you want to close.

**Themes**

* The colours for syntax highlighting can now be edited in a config file in the themes folder. The
  main GUI css file also lives in the same folder. The default theme lives in the default
  subfolder, and more folders can be added. Switching themes involve changing the theme setting in
  the main config file to the name of the themes subfolder. PR #15.

**Code Improvements**

* Loading the project with the items in the wrong order is possible. That is, the child item is
  stored before its parent. A saved file should not ever be like that, but an edited file might.
  Even if the file shouldn't be edited manually. PR #16.

----

## Version 0.1.3 [2019-05-18]

**User Interface**

* The cursor position is now saved when a document is saved, and restored when the document is
  opened. PR #12.

**Test Suite**

* Major upgrades to the test suite, now also testing GUI elements. Coverage at 73%. PRs #9 and #11.

----

## Version 0.1.2 [2019-05-12]

**Bugfixes**

* Fixed a critical GUI bug when trying to create new folders and files in the tree.
* Caught a bug when creating a new file, but novelWriter couldn't figure out what class the parent
  item had and returned a `None`. Could not recreate the bug, but added a check for it anyway.

**Code Improvements**

* Changed the way user alerts are generated, and added the alert levels to an enum class named
  `nwAlert`. Also added a new level named `BUG`.

----

## Version 0.1.1 [2019-05-12]

**User Interface**

* Rewritten the spell check context menu. The previous implementation was adapted from a Qt4
  example, but could be improved a great deal. It now also doesn't have the default context menu,
  and allows for adding words to personal word list. Spell checking can also be enabled and
  disabled from the menu, and re-run on a the current document. PRs #1 and #3

**Test Suite**

* Added a unit test framework based on `pytest`. This currently checks basic opening and saving of
  the main config file and the main project file. PR #2

----

## Version 0.1 [2019-05-10]

This is the initial release of a working version of novelWriter, but with very limited
capabilities. So far, the following has been implemented:

* A document tree with a set of pre-defined root folders of a given set of classes for different
  purposes for novel writing. That is, a root item for the novel itself, one for charcaters, plot
  elements, timeline, locations, objects, and a custom one.
* A plain text editor with a simplified markdown format that allows for four levels of titles, and
  bold, italics and underline text.
  * In addition, the format supports comments with lines starting with a `%`.
  * It also allows for keyword/value sets staring with the character `@`. These will later be used
    to link documents together as tags point to other documents. For instance, a scene file can
    point the keyword `@POV:name` to a character file with the keyword `@THIS:name`.
* The text editor has a set of autoreplace features:
  * Dashes are made by combining two or three hyphens.
  * Three dots are replaced with the ellipsis.
  * Straight quotes with your quote format of choice.
* The text editor also allows for wrapping either selected text, or the word under the cursor, in:
  * Bold, italics, or underline tags.
  * Single, or double quotes.<|MERGE_RESOLUTION|>--- conflicted
+++ resolved
@@ -1,34 +1,5 @@
 # novelWriter Changelog
 
-<<<<<<< HEAD
-## Version 1.6.3 [2022-08-18]
-
-### Release Notes
-
-This is a bugfix release that fixes a rare problem causing novelWriter to crash if the spell
-checker language setting was configured to an empty value.
-
-A few other minor issues have also been fixed: The project language setting is now properly
-exported to ODT documents. Spaces are no longer inserted automatically in front of colons in
-certain meta data settings when the feature is enabled (it is primarily used for French). Lastly,
-the slider splitting the editor and viewer panels can no longer be dragged until the viewer
-disappears. It was not necessarily obvious how the viewer panel could be restored in such cases.
-
-### Detailed Changelog
-
-**Bugfixes**
-
-* Fixed an issue where the project language setting was not exported when building Open Document
-  files. Issue #1073. PR #1087.
-* Fixed an issue where the splitter in the main window could be dragged until it hid the document
-  viewer panel. This is no longer possible. Issue #1085. PR #1087.
-* Fixed an issue where an empty spell check language setting would crash novelWriter. Issue #1096.
-  PR #1098.
-* Added a checker that blocks the automatic insertion of spaces in front of special characters in
-  the cases where the character is a colon in either a meta tag, or as part of the synopsis
-  keyword. This feature is used for certain languages like French and Spanish. Issue #1090.
-  PR #1099.
-=======
 ## Version 1.7 Beta 1 [2022-05-17]
 
 ### Release Notes
@@ -115,7 +86,36 @@
   also checked when items are initially loaded. PRs #1031 and #1054.
 * Item handles are now generated using the standard library random number generator. The new
   handles have the same format as the old algorithm, so they are compatible. PR #1044.
->>>>>>> 721d67ac
+
+----
+
+## Version 1.6.3 [2022-08-18]
+
+### Release Notes
+
+This is a bugfix release that fixes a rare problem causing novelWriter to crash if the spell
+checker language setting was configured to an empty value.
+
+A few other minor issues have also been fixed: The project language setting is now properly
+exported to ODT documents. Spaces are no longer inserted automatically in front of colons in
+certain meta data settings when the feature is enabled (it is primarily used for French). Lastly,
+the slider splitting the editor and viewer panels can no longer be dragged until the viewer
+disappears. It was not necessarily obvious how the viewer panel could be restored in such cases.
+
+### Detailed Changelog
+
+**Bugfixes**
+
+* Fixed an issue where the project language setting was not exported when building Open Document
+  files. Issue #1073. PR #1087.
+* Fixed an issue where the splitter in the main window could be dragged until it hid the document
+  viewer panel. This is no longer possible. Issue #1085. PR #1087.
+* Fixed an issue where an empty spell check language setting would crash novelWriter. Issue #1096.
+  PR #1098.
+* Added a checker that blocks the automatic insertion of spaces in front of special characters in
+  the cases where the character is a colon in either a meta tag, or as part of the synopsis
+  keyword. This feature is used for certain languages like French and Spanish. Issue #1090.
+  PR #1099.
 
 ----
 
